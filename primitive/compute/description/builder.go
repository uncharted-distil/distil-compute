//
//   Copyright © 2019 Uncharted Software Inc.
//
//   Licensed under the Apache License, Version 2.0 (the "License");
//   you may not use this file except in compliance with the License.
//   You may obtain a copy of the License at
//
//       http://www.apache.org/licenses/LICENSE-2.0
//
//   Unless required by applicable law or agreed to in writing, software
//   distributed under the License is distributed on an "AS IS" BASIS,
//   WITHOUT WARRANTIES OR CONDITIONS OF ANY KIND, either express or implied.
//   See the License for the specific language governing permissions and
//   limitations under the License.

package description

// Provides an interface to assemble a D3M pipeline DAG as a protobuf PipelineDescription.  This created
// description can be passed to a TA2 system for execution and inference.  The pipeline description is
// covered in detail at https://gitlab.com/datadrivendiscovery/metalearning#pipeline with example JSON
// pipeline definitions found in that same repository.

import (
	"fmt"
	"sort"
	"sync/atomic"

	"github.com/pkg/errors"
	"github.com/uncharted-distil/distil-compute/pipeline"
)

const (
	stepKey             = "steps"
	pipelineInputsName  = "input"
	pipelineOutputsName = "outputs"
)

// if this needs to be thread safe make use a sync/atomic
var nextNodeID uint64

// PipelineNode creates a pipeline node that can be added to the pipeline DAG.
type PipelineNode struct {
	nodeID    uint64
	step      Step
	children  []*PipelineNode
	parents   []*PipelineNode
	outputIdx int
	visited   bool
}

// Add adds a child node.  If the node has alread been compiled into a pipeline
// this will action will fail.
func (s *PipelineNode) Add(outgoing *PipelineNode) error {
	if s.visited {
		return errors.New("cannot assign child to compiled pipeline element")
	}
	s.children = append(s.children, outgoing)
	outgoing.parents = append(outgoing.parents, s)

	return nil
}

// NewPipelineNode creates a new pipeline node that can be added to the pipeline
// DAG.  PipelneNode structs should only be instantiated through this function to
// ensure internal structure are properly initialized.
func NewPipelineNode(step Step) *PipelineNode {
	newStep := &PipelineNode{
		nodeID:   nextNodeID,
		step:     step,
		children: []*PipelineNode{},
		parents:  []*PipelineNode{},
	}
	atomic.AddUint64(&nextNodeID, 1)
	return newStep
}

func (s *PipelineNode) nextOutput() int {
	val := s.outputIdx
	s.outputIdx++
	return val
}

func (s *PipelineNode) isSink() bool {
	return len(s.children) == 0
}

func (s *PipelineNode) isSource() bool {
	return len(s.parents) == 0
}

// PipelineBuilder compiles a pipeline DAG into a protobuf pipeline description that can
// be passed to a downstream TA2 for inference (optional) and execution.
type PipelineBuilder struct {
	name        string
	description string
	sources     []*PipelineNode
	compiled    bool
	inferred    bool
}

// NewPipelineBuilder creates a new pipeline builder instance.  All of the source nodes in the pipeline
// DAG need to be passed in to the builder via the sources argument, which is variadic.
func NewPipelineBuilder(name string, description string, sources ...*PipelineNode) *PipelineBuilder {
	builder := &PipelineBuilder{
		sources:     sources,
		name:        name,
		description: description,
	}
	return builder
}

// Compile creates the protobuf pipeline description from the step graph.  It can only be
// called once.
func (p *PipelineBuilder) Compile() (*pipeline.PipelineDescription, error) {
	return p.CompileWithOptions(true)
}

// CompileWithOptions creates the protobuf pipeline description from the step graph.  It can only be
// called once.  If clampMissingInputs is set, if an input can't be mapped to an unused parent output,
// it will map to the last parent output.
func (p *PipelineBuilder) CompileWithOptions(clampMissingInputs bool) (*pipeline.PipelineDescription, error) {
	if p.compiled {
		return nil, errors.New("compile failed: pipeline already compiled")
	}

	if len(p.sources) == 0 {
		return nil, errors.New("compile failed: pipeline requires at least 1 step")
	}

<<<<<<< HEAD
	pipelineNodes := []*PipelineNode{}
	idToIndexMap := map[uint64]int{}

	// ensure that there aren't any cycles in the graph
=======
>>>>>>> 19df1201
	if checkCycles(p.sources) {
		return nil, errors.Errorf("compile error: detected cycle in graph")
	}

	// First step - compute the number of primitives that are used as hyperparameter arguments.
	// These need to come *before* the member primitives to keep the D3M runtime happy, so we'll leave
	// space for them at the start of the final primitive array.
	indexOffset := countHyperparameterPrimitives(p.sources, 0)

	pipelineNodes := []*PipelineNode{}
	idToIndexMap := map[uint64]int{}
	traversalQueue := []*PipelineNode{}

	// start processing from the roots
	traversalQueue := sortTraversal(p.sources)

	// perform a breadth first traversal of the DAG to establish connections between
	// steps
	for len(traversalQueue) > 0 {
		node := traversalQueue[0]
		traversalQueue = traversalQueue[1:]
		var err error
		pipelineNodes, err = p.processNode(node, pipelineNodes, idToIndexMap, indexOffset, clampMissingInputs)
		if err != nil {
			return nil, err
		}
	}

	// Set the outputs from the pipeline graph sinks
	pipelineOutputs := []*pipeline.PipelineDescriptionOutput{}
	for i, node := range pipelineNodes {
		if node.isSink() {
			for _, outputMethod := range node.step.GetOutputMethods() {
				output := &pipeline.PipelineDescriptionOutput{
					Name: fmt.Sprintf("%s %d", pipelineOutputsName, i),
					Data: fmt.Sprintf("%s.%d.%s", stepKey, idToIndexMap[node.nodeID], outputMethod),
				}
				pipelineOutputs = append(pipelineOutputs, output)
			}
		}
	}

	// Set the input to to the placeholder
	pipelineInputs := []*pipeline.PipelineDescriptionInput{}
	for i := range p.sources {
		pipelineInputs = append(pipelineInputs, &pipeline.PipelineDescriptionInput{
			Name: fmt.Sprintf("%s %d", pipelineInputsName, i),
		})
	}

	// Compile the build steps
	compileResults := []*PipelineDescriptionSteps{}
	for _, node := range pipelineNodes {
		compileResult, err := node.step.BuildDescriptionStep()
		if err != nil {
			return nil, err
		}
		compileResults = append(compileResults, compileResult)
	}
	pipelineDescriptionSteps := extractCompiledPrimitives(compileResults)

	pipelineDesc := &pipeline.PipelineDescription{
		Name:        p.name,
		Description: p.description,
		Steps:       pipelineDescriptionSteps,
		Inputs:      pipelineInputs,
		Outputs:     pipelineOutputs,
		Context:     pipeline.PipelineContext_TESTING,
	}

	// mark the entire pipeline as compiled so it can't be compiled again
	p.compiled = true

	return pipelineDesc, nil
}

func traverseNodes(node *PipelineNode, processed []*PipelineNode) []*PipelineNode {
	if !node.visited {
		node.visited = true
		for _, c := range node.children {
			processed = append(processed, traverseNodes(c, processed)...)
		}
		processed = append(processed, node)
	}

	return processed
}

func sortTraversal(rootNodes []*PipelineNode) []*PipelineNode {
	processed := make([]*PipelineNode, 0)
	refCount := 0
	for _, s := range rootNodes {
		// setup the root inputs in a 1:1 way
		args := s.step.GetArguments()
		for _, arg := range args {
			key := fmt.Sprintf("%s.%d", pipelineInputsKey, refCount)
			s.step.UpdateArguments(arg.Name, key)
			refCount++
		}

		// process the steps
		processed = append(processed, traverseNodes(s, processed)...)
	}

	// reverse and reset nodes
	count := len(processed)
	reversed := make([]*PipelineNode, count)
	for i := 0; i < count; i++ {
		// reset the node visited flag for further use
		processed[i].visited = false
		reversed[count-i-1] = processed[i]
	}

	// sort by input string to have the input args be in order
	sort.Slice(reversed, func(i, j int) bool {
		stepiArgs := reversed[i].step.GetArguments()
		stepjArgs := reversed[j].step.GetArguments()

		// check if arguments exist
		if len(stepiArgs) > 0 && len(stepjArgs) > 0 {
			stepiRef := stepiArgs[0].DataRef
			stepjRef := stepjArgs[0].DataRef
			if stepiRef != "" && stepjRef != "" {
				// both have inputs set so sort alphabetically
				return stepiRef < stepjRef
			} else if stepiRef != "" {
				// only i has input so sort to front
				return true
			} else if stepjRef != "" {
				// only j has input so sort to front
				return false
			}
		}

		// no arguments so maintain the existing order
		return i < j
	})

	return reversed
}

func validate(node *PipelineNode) error {
	// Validate step parameters.  This is currently pretty surface level, but we could
	// go in validate the struct hierarchy to catch more potential caller errors during
	// the compile step.
	//
	// NOTE: Hyperparameters and Primitive are optional so there is no included check at this time.
	args := node.step.GetArguments()
	if args == nil {
		return errors.Errorf("compile failed: step \"%s\" missing argument list", node.step.GetPrimitive().GetName())
	}

	outputs := node.step.GetOutputMethods()
	if len(outputs) == 0 {
		return errors.Errorf("compile failed: expected at least 1 output for step \"%s\"", node.step.GetPrimitive().GetName())
	}

	// If this is an inference step, make sure it has no children.
	if _, ok := node.step.(*InferenceStepData); ok && !node.isSink() {
		return errors.Errorf("compile failed: inference step cannot have children")
	}
	return nil
}

func (p *PipelineBuilder) processNode(node *PipelineNode, pipelineNodes []*PipelineNode,
	idToIndexMap map[uint64]int, indexOffset int, clampMissingInputs bool) ([]*PipelineNode, error) {

	// don't re-process
	if node.visited {
		return pipelineNodes, nil
	}

	// validate node args
	if err := validate(node); err != nil {
		return nil, err
	}

	// Enforce a single inferred node.
	if _, ok := node.step.(*InferenceStepData); ok {
		if !p.inferred {
			p.inferred = true
		} else {
			return nil, errors.Errorf("compile failed: attempted to define more than one inference step")
		}
	}

	// Connect each input to the next unattached parent output
	for _, arg := range node.step.GetArguments() {
		foundFreeOutput := false
		for _, parent := range node.parents {
			nextOutputIdx := parent.nextOutput()
			numParentOutputs := len(parent.step.GetOutputMethods())
			if nextOutputIdx < numParentOutputs {
				parentOutput := parent.step.GetOutputMethods()[nextOutputIdx]
				inputsRef := fmt.Sprintf("%s.%d.%s", stepKey, idToIndexMap[parent.nodeID], parentOutput)
				node.step.UpdateArguments(arg.Name, inputsRef)

				foundFreeOutput = true
				break
			}
		}

		if !foundFreeOutput && !node.isSource() {
			if clampMissingInputs {
				// This node has an input but the parent has had all its outputs mapped.  We'll just
				// just use the last parent's last output as the input.
				lastParent := node.parents[len(node.parents)-1]
				numParentOutputs := len(lastParent.step.GetOutputMethods())
				lastParentOutput := lastParent.step.GetOutputMethods()[numParentOutputs-1]
				inputsRef := fmt.Sprintf("%s.%d.%s", stepKey, idToIndexMap[lastParent.nodeID], lastParentOutput)
				node.step.UpdateArguments(arg.Name, inputsRef)
			} else {
				return nil, errors.Errorf(
					"compile failed: can't find output for step \"%s\" arg \"%s\"",
					node.step.GetPrimitive().GetName(),
					arg.Name)
			}
		}
	}

	// add to the node list
	pipelineNodes = append(pipelineNodes, node)
	idToIndexMap[node.nodeID] = (len(pipelineNodes) - 1) + indexOffset

	// Mark as visited so we don't reprocess
	node.visited = true

	return pipelineNodes, nil
}

func checkCycles(sources []*PipelineNode) bool {
	ids := map[uint64]bool{}
	for _, sourceNode := range sources {
		cycle := checkNode(sourceNode, ids)
		if cycle {
			return true
		}
	}
	return false
}

func checkNode(node *PipelineNode, ids map[uint64]bool) bool {

	if _, ok := ids[node.nodeID]; ok {
		return true
	}

	ids[node.nodeID] = true
	for _, childNode := range node.children {
		cycle := checkNode(childNode, ids)
		if cycle {
			return true
		}
	}
	delete(ids, node.nodeID)
	return false
}

// Ugh.  Gross but necessary.
func sortedKeys(m map[string]*PipelineDescriptionSteps) []string {
	keys := make([]string, len(m))
	i := 0
	for k := range m {
		keys[i] = k
		i++
	}
	sort.Strings(keys)
	return keys
}

// Extracts the result of the compile step into a continguous array of protobuf pipeline steps, flattening those
// that were nested while it goes.  The index values of any hyperparams that are primitive references are updated
// on the fly as well.
func extractCompiledPrimitives(compileResults []*PipelineDescriptionSteps) []*pipeline.PipelineDescriptionStep {
	pipelineDescriptionSteps := []*pipeline.PipelineDescriptionStep{}
	nestedPipelineDescriptionSteps := []*pipeline.PipelineDescriptionStep{}
	index := 0

	// Recursively traverses a primitive's hyperparams that are themselves
	var traverseAndUpdate func(*PipelineDescriptionSteps, int) int
	traverseAndUpdate = func(step *PipelineDescriptionSteps, index int) int {
		nextIndex := index
		// need to use sorted keys so args are consistently ordered for debug/testing - go intentionally randomizes
		// key order of a map
		for _, hyperparamName := range sortedKeys(step.NestedSteps) {
			nestedStep := step.NestedSteps[hyperparamName]
			// Append the list pipeline steps that set for the final pipeline protobuf
			nestedPipelineDescriptionSteps = append(nestedPipelineDescriptionSteps, nestedStep.Step)

			// Process child primitives
			nextIndex = traverseAndUpdate(nestedStep, nextIndex)

			// Update the primitive hyperparam value to point to the child primitive
			step.Step.GetPrimitive().GetHyperparams()[hyperparamName].GetPrimitive().Data = int32(nextIndex)

			nextIndex = nextIndex + 1
		}
		return nextIndex
	}
	for _, step := range compileResults {
		pipelineDescriptionSteps = append(pipelineDescriptionSteps, step.Step)
		index = traverseAndUpdate(step, index)
	}

	// nested primitives need to have empty arguments and outputs to satisfy the runtime
	for _, step := range nestedPipelineDescriptionSteps {
		step.GetPrimitive().Arguments = map[string]*pipeline.PrimitiveStepArgument{}
		step.GetPrimitive().Outputs = []*pipeline.StepOutput{}
	}

	return append(nestedPipelineDescriptionSteps, pipelineDescriptionSteps...)
}

// Counts the number of hyperparameters in the pipeline that are themselves primitives.
func countHyperparameterPrimitives(nodes []*PipelineNode, count int) int {
	for _, node := range nodes {
		// count the number of hyperparam primitives for this node and add to our total
		count = count + countChildPrimitives(node.step, 0)
		// process this nodes children
		count = countHyperparameterPrimitives(node.children, count)
	}
	return count
}

func countChildPrimitives(step Step, currCount int) int {
	for _, value := range step.GetHyperparameters() {
		childStepData, ok := value.(Step)
		if ok {
			currCount = countChildPrimitives(childStepData, currCount+1)
		}
	}
	return currCount
}<|MERGE_RESOLUTION|>--- conflicted
+++ resolved
@@ -127,13 +127,10 @@
 		return nil, errors.New("compile failed: pipeline requires at least 1 step")
 	}
 
-<<<<<<< HEAD
 	pipelineNodes := []*PipelineNode{}
 	idToIndexMap := map[uint64]int{}
 
 	// ensure that there aren't any cycles in the graph
-=======
->>>>>>> 19df1201
 	if checkCycles(p.sources) {
 		return nil, errors.Errorf("compile error: detected cycle in graph")
 	}
@@ -142,10 +139,6 @@
 	// These need to come *before* the member primitives to keep the D3M runtime happy, so we'll leave
 	// space for them at the start of the final primitive array.
 	indexOffset := countHyperparameterPrimitives(p.sources, 0)
-
-	pipelineNodes := []*PipelineNode{}
-	idToIndexMap := map[uint64]int{}
-	traversalQueue := []*PipelineNode{}
 
 	// start processing from the roots
 	traversalQueue := sortTraversal(p.sources)
