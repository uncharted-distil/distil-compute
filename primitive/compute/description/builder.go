//
//   Copyright © 2019 Uncharted Software Inc.
//
//   Licensed under the Apache License, Version 2.0 (the "License");
//   you may not use this file except in compliance with the License.
//   You may obtain a copy of the License at
//
//       http://www.apache.org/licenses/LICENSE-2.0
//
//   Unless required by applicable law or agreed to in writing, software
//   distributed under the License is distributed on an "AS IS" BASIS,
//   WITHOUT WARRANTIES OR CONDITIONS OF ANY KIND, either express or implied.
//   See the License for the specific language governing permissions and
//   limitations under the License.

package description

// Provides an interface to assemble a D3M pipeline DAG as a protobuf PipelineDescription.  This created
// description can be passed to a TA2 system for execution and inference.  The pipeline description is
// covered in detail at https://gitlab.com/datadrivendiscovery/metalearning#pipeline with example JSON
// pipeline definitions found in that same repository.

import (
	"fmt"

	"github.com/pkg/errors"
	"github.com/uncharted-distil/distil-compute/pipeline"
)

// PipelineBuilder compiles a pipeline DAG into a protobuf pipeline description that can
// be passed to a downstream TA2 for inference (optional) and execution.
type PipelineBuilder struct {
	name        string
	description string
	inputs      []string
	outputs     []DataRef
	steps       []Step
	compiled    bool
	inferred    bool
}

// NewPipelineBuilder creates a new pipeline builder instance.  All of the source nodes in the pipeline
// DAG need to be passed in to the builder via the sources argument, which is variadic.
func NewPipelineBuilder(name string, description string, inputs []string, outputs []DataRef, steps []Step) *PipelineBuilder {
	builder := &PipelineBuilder{
		name:        name,
		description: description,
		inputs:      inputs,
		outputs:     outputs,
		steps:       steps,
	}
	return builder
}

// GetSteps returns compiled steps.
func (p *PipelineBuilder) GetSteps() []Step {
	return p.steps
}

// Compile creates the protobuf pipeline description from the step graph.  It can only be
// called once.
func (p *PipelineBuilder) Compile() (*pipeline.PipelineDescription, error) {
	if p.compiled {
		return nil, errors.New("compile failed: pipeline already compiled")
	}

	if len(p.steps) == 0 {
		return nil, errors.New("compile failed: pipeline requires at least 1 step")
	}

<<<<<<< HEAD
	pipelineNodes := []*PipelineNode{}
	idToIndexMap := map[uint64]int{}

	// ensure that there aren't any cycles in the graph
	if checkCycles(p.sources) {
		return nil, errors.Errorf("compile error: detected cycle in graph")
	}

	// First step - compute the number of primitives that are used as hyperparameter arguments.
	// These need to come *before* the member primitives to keep the D3M runtime happy, so we'll leave
	// space for them at the start of the final primitive array.
	indexOffset := countHyperparameterPrimitives(p.sources, 0)

	// start processing from the roots
	traversalQueue := sortTraversal(p.sources)

	// perform a breadth first traversal of the DAG to establish connections between
	// steps
	for len(traversalQueue) > 0 {
		node := traversalQueue[0]
		traversalQueue = traversalQueue[1:]
		var err error
		pipelineNodes, err = p.processNode(node, pipelineNodes, idToIndexMap, indexOffset, clampMissingInputs)
		if err != nil {
			return nil, err
		}
=======
	// Set the inputs
	pipelineInputs := []*pipeline.PipelineDescriptionInput{}
	for _, input := range p.inputs {
		pipelineInputs = append(pipelineInputs, &pipeline.PipelineDescriptionInput{
			Name: fmt.Sprintf("%s", input),
		})
>>>>>>> b0b5b654
	}

	// Set the outputs
	pipelineOutputs := []*pipeline.PipelineDescriptionOutput{}
	for i, output := range p.outputs {
		output := &pipeline.PipelineDescriptionOutput{
			Name: fmt.Sprintf("%s %d", pipelineOutputsName, i),
			Data: fmt.Sprintf("%s", output.RefString()),
		}
		pipelineOutputs = append(pipelineOutputs, output)
	}

	// Compile the build steps
	compileResults := []*pipeline.PipelineDescriptionStep{}
	for _, step := range p.steps {
		compileResult, err := step.BuildDescriptionStep()
		if err != nil {
			return nil, err
		}
		compileResults = append(compileResults, compileResult)
	}

	pipelineDesc := &pipeline.PipelineDescription{
		Name:        p.name,
		Description: p.description,
		Steps:       compileResults,
		Inputs:      pipelineInputs,
		Outputs:     pipelineOutputs,
		Context:     pipeline.PipelineContext_TESTING,
	}

	// mark the entire pipeline as compiled so it can't be compiled again
	p.compiled = true

	return pipelineDesc, nil
<<<<<<< HEAD
}

func traverseNodes(node *PipelineNode, processed []*PipelineNode) []*PipelineNode {
	if !node.visited {
		node.visited = true
		for _, c := range node.children {
			processed = append(processed, traverseNodes(c, processed)...)
		}
		processed = append(processed, node)
	}

	return processed
}

func sortTraversal(rootNodes []*PipelineNode) []*PipelineNode {
	processed := make([]*PipelineNode, 0)
	refCount := 0
	for _, s := range rootNodes {
		// setup the root inputs in a 1:1 way
		args := s.step.GetArguments()
		for _, arg := range args {
			key := fmt.Sprintf("%s.%d", pipelineInputsKey, refCount)
			s.step.UpdateArguments(arg.Name, key)
			refCount++
		}

		// process the steps
		processed = append(processed, traverseNodes(s, processed)...)
	}

	// reverse and reset nodes
	count := len(processed)
	reversed := make([]*PipelineNode, count)
	for i := 0; i < count; i++ {
		// reset the node visited flag for further use
		processed[i].visited = false
		reversed[count-i-1] = processed[i]
	}

	// sort by input string to have the input args be in order
	sort.Slice(reversed, func(i, j int) bool {
		stepiArgs := reversed[i].step.GetArguments()
		stepjArgs := reversed[j].step.GetArguments()

		// check if arguments exist
		if len(stepiArgs) > 0 && len(stepjArgs) > 0 {
			stepiRef := stepiArgs[0].DataRef
			stepjRef := stepjArgs[0].DataRef
			if stepiRef != "" && stepjRef != "" {
				// both have inputs set so sort alphabetically
				return stepiRef < stepjRef
			} else if stepiRef != "" {
				// only i has input so sort to front
				return true
			} else if stepjRef != "" {
				// only j has input so sort to front
				return false
			}
		}

		// no arguments so maintain the existing order
		return i < j
	})

	return reversed
}

func validate(node *PipelineNode) error {
	// Validate step parameters.  This is currently pretty surface level, but we could
	// go in validate the struct hierarchy to catch more potential caller errors during
	// the compile step.
	//
	// NOTE: Hyperparameters and Primitive are optional so there is no included check at this time.
	args := node.step.GetArguments()
	if args == nil {
		return errors.Errorf("compile failed: step \"%s\" missing argument list", node.step.GetPrimitive().GetName())
	}

	outputs := node.step.GetOutputMethods()
	if len(outputs) == 0 {
		return errors.Errorf("compile failed: expected at least 1 output for step \"%s\"", node.step.GetPrimitive().GetName())
	}

	// If this is an inference step, make sure it has no children.
	if _, ok := node.step.(*InferenceStepData); ok && !node.isSink() {
		return errors.Errorf("compile failed: inference step cannot have children")
	}
	return nil
}

func (p *PipelineBuilder) processNode(node *PipelineNode, pipelineNodes []*PipelineNode,
	idToIndexMap map[uint64]int, indexOffset int, clampMissingInputs bool) ([]*PipelineNode, error) {

	// don't re-process
	if node.visited {
		return pipelineNodes, nil
	}

	// validate node args
	if err := validate(node); err != nil {
		return nil, err
	}

	// Enforce a single inferred node.
	if _, ok := node.step.(*InferenceStepData); ok {
		if !p.inferred {
			p.inferred = true
		} else {
			return nil, errors.Errorf("compile failed: attempted to define more than one inference step")
		}
	}

	// Connect each input to the next unattached parent output
	for _, arg := range node.step.GetArguments() {
		foundFreeOutput := false
		for _, parent := range node.parents {
			nextOutputIdx := parent.nextOutput()
			numParentOutputs := len(parent.step.GetOutputMethods())
			if nextOutputIdx < numParentOutputs {
				parentOutput := parent.step.GetOutputMethods()[nextOutputIdx]
				inputsRef := fmt.Sprintf("%s.%d.%s", stepKey, idToIndexMap[parent.nodeID], parentOutput)
				node.step.UpdateArguments(arg.Name, inputsRef)

				foundFreeOutput = true
				break
			}
		}

		if !foundFreeOutput && !node.isSource() {
			if clampMissingInputs {
				// This node has an input but the parent has had all its outputs mapped.  We'll just
				// just use the last parent's last output as the input.
				lastParent := node.parents[len(node.parents)-1]
				numParentOutputs := len(lastParent.step.GetOutputMethods())
				lastParentOutput := lastParent.step.GetOutputMethods()[numParentOutputs-1]
				inputsRef := fmt.Sprintf("%s.%d.%s", stepKey, idToIndexMap[lastParent.nodeID], lastParentOutput)
				node.step.UpdateArguments(arg.Name, inputsRef)
			} else {
				return nil, errors.Errorf(
					"compile failed: can't find output for step \"%s\" arg \"%s\"",
					node.step.GetPrimitive().GetName(),
					arg.Name)
			}
		}
	}

	// add to the node list
	pipelineNodes = append(pipelineNodes, node)
	idToIndexMap[node.nodeID] = (len(pipelineNodes) - 1) + indexOffset

	// Mark as visited so we don't reprocess
	node.visited = true

	return pipelineNodes, nil
}

func checkCycles(sources []*PipelineNode) bool {
	ids := map[uint64]bool{}
	for _, sourceNode := range sources {
		cycle := checkNode(sourceNode, ids)
		if cycle {
			return true
		}
	}
	return false
}

func checkNode(node *PipelineNode, ids map[uint64]bool) bool {

	if _, ok := ids[node.nodeID]; ok {
		return true
	}

	ids[node.nodeID] = true
	for _, childNode := range node.children {
		cycle := checkNode(childNode, ids)
		if cycle {
			return true
		}
	}
	delete(ids, node.nodeID)
	return false
}

// Ugh.  Gross but necessary.
func sortedKeys(m map[string]*PipelineDescriptionSteps) []string {
	keys := make([]string, len(m))
	i := 0
	for k := range m {
		keys[i] = k
		i++
	}
	sort.Strings(keys)
	return keys
}

// Extracts the result of the compile step into a continguous array of protobuf pipeline steps, flattening those
// that were nested while it goes.  The index values of any hyperparams that are primitive references are updated
// on the fly as well.
func extractCompiledPrimitives(compileResults []*PipelineDescriptionSteps) []*pipeline.PipelineDescriptionStep {
	pipelineDescriptionSteps := []*pipeline.PipelineDescriptionStep{}
	nestedPipelineDescriptionSteps := []*pipeline.PipelineDescriptionStep{}
	index := 0

	// Recursively traverses a primitive's hyperparams that are themselves
	var traverseAndUpdate func(*PipelineDescriptionSteps, int) int
	traverseAndUpdate = func(step *PipelineDescriptionSteps, index int) int {
		nextIndex := index
		// need to use sorted keys so args are consistently ordered for debug/testing - go intentionally randomizes
		// key order of a map
		for _, hyperparamName := range sortedKeys(step.NestedSteps) {
			nestedStep := step.NestedSteps[hyperparamName]
			// Append the list pipeline steps that set for the final pipeline protobuf
			nestedPipelineDescriptionSteps = append(nestedPipelineDescriptionSteps, nestedStep.Step)

			// Process child primitives
			nextIndex = traverseAndUpdate(nestedStep, nextIndex)

			// Update the primitive hyperparam value to point to the child primitive
			step.Step.GetPrimitive().GetHyperparams()[hyperparamName].GetPrimitive().Data = int32(nextIndex)

			nextIndex = nextIndex + 1
		}
		return nextIndex
	}
	for _, step := range compileResults {
		pipelineDescriptionSteps = append(pipelineDescriptionSteps, step.Step)
		index = traverseAndUpdate(step, index)
	}

	// nested primitives need to have empty arguments and outputs to satisfy the runtime
	for _, step := range nestedPipelineDescriptionSteps {
		step.GetPrimitive().Arguments = map[string]*pipeline.PrimitiveStepArgument{}
		step.GetPrimitive().Outputs = []*pipeline.StepOutput{}
	}

	return append(nestedPipelineDescriptionSteps, pipelineDescriptionSteps...)
}

// Counts the number of hyperparameters in the pipeline that are themselves primitives.
func countHyperparameterPrimitives(nodes []*PipelineNode, count int) int {
	for _, node := range nodes {
		// count the number of hyperparam primitives for this node and add to our total
		count = count + countChildPrimitives(node.step, 0)
		// process this nodes children
		count = countHyperparameterPrimitives(node.children, count)
	}
	return count
}

func countChildPrimitives(step Step, currCount int) int {
	for _, value := range step.GetHyperparameters() {
		childStepData, ok := value.(Step)
		if ok {
			currCount = countChildPrimitives(childStepData, currCount+1)
		}
	}
	return currCount
=======
>>>>>>> b0b5b654
}<|MERGE_RESOLUTION|>--- conflicted
+++ resolved
@@ -68,41 +68,12 @@
 		return nil, errors.New("compile failed: pipeline requires at least 1 step")
 	}
 
-<<<<<<< HEAD
-	pipelineNodes := []*PipelineNode{}
-	idToIndexMap := map[uint64]int{}
-
-	// ensure that there aren't any cycles in the graph
-	if checkCycles(p.sources) {
-		return nil, errors.Errorf("compile error: detected cycle in graph")
-	}
-
-	// First step - compute the number of primitives that are used as hyperparameter arguments.
-	// These need to come *before* the member primitives to keep the D3M runtime happy, so we'll leave
-	// space for them at the start of the final primitive array.
-	indexOffset := countHyperparameterPrimitives(p.sources, 0)
-
-	// start processing from the roots
-	traversalQueue := sortTraversal(p.sources)
-
-	// perform a breadth first traversal of the DAG to establish connections between
-	// steps
-	for len(traversalQueue) > 0 {
-		node := traversalQueue[0]
-		traversalQueue = traversalQueue[1:]
-		var err error
-		pipelineNodes, err = p.processNode(node, pipelineNodes, idToIndexMap, indexOffset, clampMissingInputs)
-		if err != nil {
-			return nil, err
-		}
-=======
 	// Set the inputs
 	pipelineInputs := []*pipeline.PipelineDescriptionInput{}
 	for _, input := range p.inputs {
 		pipelineInputs = append(pipelineInputs, &pipeline.PipelineDescriptionInput{
 			Name: fmt.Sprintf("%s", input),
 		})
->>>>>>> b0b5b654
 	}
 
 	// Set the outputs
@@ -138,265 +109,4 @@
 	p.compiled = true
 
 	return pipelineDesc, nil
-<<<<<<< HEAD
-}
-
-func traverseNodes(node *PipelineNode, processed []*PipelineNode) []*PipelineNode {
-	if !node.visited {
-		node.visited = true
-		for _, c := range node.children {
-			processed = append(processed, traverseNodes(c, processed)...)
-		}
-		processed = append(processed, node)
-	}
-
-	return processed
-}
-
-func sortTraversal(rootNodes []*PipelineNode) []*PipelineNode {
-	processed := make([]*PipelineNode, 0)
-	refCount := 0
-	for _, s := range rootNodes {
-		// setup the root inputs in a 1:1 way
-		args := s.step.GetArguments()
-		for _, arg := range args {
-			key := fmt.Sprintf("%s.%d", pipelineInputsKey, refCount)
-			s.step.UpdateArguments(arg.Name, key)
-			refCount++
-		}
-
-		// process the steps
-		processed = append(processed, traverseNodes(s, processed)...)
-	}
-
-	// reverse and reset nodes
-	count := len(processed)
-	reversed := make([]*PipelineNode, count)
-	for i := 0; i < count; i++ {
-		// reset the node visited flag for further use
-		processed[i].visited = false
-		reversed[count-i-1] = processed[i]
-	}
-
-	// sort by input string to have the input args be in order
-	sort.Slice(reversed, func(i, j int) bool {
-		stepiArgs := reversed[i].step.GetArguments()
-		stepjArgs := reversed[j].step.GetArguments()
-
-		// check if arguments exist
-		if len(stepiArgs) > 0 && len(stepjArgs) > 0 {
-			stepiRef := stepiArgs[0].DataRef
-			stepjRef := stepjArgs[0].DataRef
-			if stepiRef != "" && stepjRef != "" {
-				// both have inputs set so sort alphabetically
-				return stepiRef < stepjRef
-			} else if stepiRef != "" {
-				// only i has input so sort to front
-				return true
-			} else if stepjRef != "" {
-				// only j has input so sort to front
-				return false
-			}
-		}
-
-		// no arguments so maintain the existing order
-		return i < j
-	})
-
-	return reversed
-}
-
-func validate(node *PipelineNode) error {
-	// Validate step parameters.  This is currently pretty surface level, but we could
-	// go in validate the struct hierarchy to catch more potential caller errors during
-	// the compile step.
-	//
-	// NOTE: Hyperparameters and Primitive are optional so there is no included check at this time.
-	args := node.step.GetArguments()
-	if args == nil {
-		return errors.Errorf("compile failed: step \"%s\" missing argument list", node.step.GetPrimitive().GetName())
-	}
-
-	outputs := node.step.GetOutputMethods()
-	if len(outputs) == 0 {
-		return errors.Errorf("compile failed: expected at least 1 output for step \"%s\"", node.step.GetPrimitive().GetName())
-	}
-
-	// If this is an inference step, make sure it has no children.
-	if _, ok := node.step.(*InferenceStepData); ok && !node.isSink() {
-		return errors.Errorf("compile failed: inference step cannot have children")
-	}
-	return nil
-}
-
-func (p *PipelineBuilder) processNode(node *PipelineNode, pipelineNodes []*PipelineNode,
-	idToIndexMap map[uint64]int, indexOffset int, clampMissingInputs bool) ([]*PipelineNode, error) {
-
-	// don't re-process
-	if node.visited {
-		return pipelineNodes, nil
-	}
-
-	// validate node args
-	if err := validate(node); err != nil {
-		return nil, err
-	}
-
-	// Enforce a single inferred node.
-	if _, ok := node.step.(*InferenceStepData); ok {
-		if !p.inferred {
-			p.inferred = true
-		} else {
-			return nil, errors.Errorf("compile failed: attempted to define more than one inference step")
-		}
-	}
-
-	// Connect each input to the next unattached parent output
-	for _, arg := range node.step.GetArguments() {
-		foundFreeOutput := false
-		for _, parent := range node.parents {
-			nextOutputIdx := parent.nextOutput()
-			numParentOutputs := len(parent.step.GetOutputMethods())
-			if nextOutputIdx < numParentOutputs {
-				parentOutput := parent.step.GetOutputMethods()[nextOutputIdx]
-				inputsRef := fmt.Sprintf("%s.%d.%s", stepKey, idToIndexMap[parent.nodeID], parentOutput)
-				node.step.UpdateArguments(arg.Name, inputsRef)
-
-				foundFreeOutput = true
-				break
-			}
-		}
-
-		if !foundFreeOutput && !node.isSource() {
-			if clampMissingInputs {
-				// This node has an input but the parent has had all its outputs mapped.  We'll just
-				// just use the last parent's last output as the input.
-				lastParent := node.parents[len(node.parents)-1]
-				numParentOutputs := len(lastParent.step.GetOutputMethods())
-				lastParentOutput := lastParent.step.GetOutputMethods()[numParentOutputs-1]
-				inputsRef := fmt.Sprintf("%s.%d.%s", stepKey, idToIndexMap[lastParent.nodeID], lastParentOutput)
-				node.step.UpdateArguments(arg.Name, inputsRef)
-			} else {
-				return nil, errors.Errorf(
-					"compile failed: can't find output for step \"%s\" arg \"%s\"",
-					node.step.GetPrimitive().GetName(),
-					arg.Name)
-			}
-		}
-	}
-
-	// add to the node list
-	pipelineNodes = append(pipelineNodes, node)
-	idToIndexMap[node.nodeID] = (len(pipelineNodes) - 1) + indexOffset
-
-	// Mark as visited so we don't reprocess
-	node.visited = true
-
-	return pipelineNodes, nil
-}
-
-func checkCycles(sources []*PipelineNode) bool {
-	ids := map[uint64]bool{}
-	for _, sourceNode := range sources {
-		cycle := checkNode(sourceNode, ids)
-		if cycle {
-			return true
-		}
-	}
-	return false
-}
-
-func checkNode(node *PipelineNode, ids map[uint64]bool) bool {
-
-	if _, ok := ids[node.nodeID]; ok {
-		return true
-	}
-
-	ids[node.nodeID] = true
-	for _, childNode := range node.children {
-		cycle := checkNode(childNode, ids)
-		if cycle {
-			return true
-		}
-	}
-	delete(ids, node.nodeID)
-	return false
-}
-
-// Ugh.  Gross but necessary.
-func sortedKeys(m map[string]*PipelineDescriptionSteps) []string {
-	keys := make([]string, len(m))
-	i := 0
-	for k := range m {
-		keys[i] = k
-		i++
-	}
-	sort.Strings(keys)
-	return keys
-}
-
-// Extracts the result of the compile step into a continguous array of protobuf pipeline steps, flattening those
-// that were nested while it goes.  The index values of any hyperparams that are primitive references are updated
-// on the fly as well.
-func extractCompiledPrimitives(compileResults []*PipelineDescriptionSteps) []*pipeline.PipelineDescriptionStep {
-	pipelineDescriptionSteps := []*pipeline.PipelineDescriptionStep{}
-	nestedPipelineDescriptionSteps := []*pipeline.PipelineDescriptionStep{}
-	index := 0
-
-	// Recursively traverses a primitive's hyperparams that are themselves
-	var traverseAndUpdate func(*PipelineDescriptionSteps, int) int
-	traverseAndUpdate = func(step *PipelineDescriptionSteps, index int) int {
-		nextIndex := index
-		// need to use sorted keys so args are consistently ordered for debug/testing - go intentionally randomizes
-		// key order of a map
-		for _, hyperparamName := range sortedKeys(step.NestedSteps) {
-			nestedStep := step.NestedSteps[hyperparamName]
-			// Append the list pipeline steps that set for the final pipeline protobuf
-			nestedPipelineDescriptionSteps = append(nestedPipelineDescriptionSteps, nestedStep.Step)
-
-			// Process child primitives
-			nextIndex = traverseAndUpdate(nestedStep, nextIndex)
-
-			// Update the primitive hyperparam value to point to the child primitive
-			step.Step.GetPrimitive().GetHyperparams()[hyperparamName].GetPrimitive().Data = int32(nextIndex)
-
-			nextIndex = nextIndex + 1
-		}
-		return nextIndex
-	}
-	for _, step := range compileResults {
-		pipelineDescriptionSteps = append(pipelineDescriptionSteps, step.Step)
-		index = traverseAndUpdate(step, index)
-	}
-
-	// nested primitives need to have empty arguments and outputs to satisfy the runtime
-	for _, step := range nestedPipelineDescriptionSteps {
-		step.GetPrimitive().Arguments = map[string]*pipeline.PrimitiveStepArgument{}
-		step.GetPrimitive().Outputs = []*pipeline.StepOutput{}
-	}
-
-	return append(nestedPipelineDescriptionSteps, pipelineDescriptionSteps...)
-}
-
-// Counts the number of hyperparameters in the pipeline that are themselves primitives.
-func countHyperparameterPrimitives(nodes []*PipelineNode, count int) int {
-	for _, node := range nodes {
-		// count the number of hyperparam primitives for this node and add to our total
-		count = count + countChildPrimitives(node.step, 0)
-		// process this nodes children
-		count = countHyperparameterPrimitives(node.children, count)
-	}
-	return count
-}
-
-func countChildPrimitives(step Step, currCount int) int {
-	for _, value := range step.GetHyperparameters() {
-		childStepData, ok := value.(Step)
-		if ok {
-			currCount = countChildPrimitives(childStepData, currCount+1)
-		}
-	}
-	return currCount
-=======
->>>>>>> b0b5b654
 }