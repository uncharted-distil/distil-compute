//
//   Copyright © 2019 Uncharted Software Inc.
//
//   Licensed under the Apache License, Version 2.0 (the "License");
//   you may not use this file except in compliance with the License.
//   You may obtain a copy of the License at
//
//       http://www.apache.org/licenses/LICENSE-2.0
//
//   Unless required by applicable law or agreed to in writing, software
//   distributed under the License is distributed on an "AS IS" BASIS,
//   WITHOUT WARRANTIES OR CONDITIONS OF ANY KIND, either express or implied.
//   See the License for the specific language governing permissions and
//   limitations under the License.

package description

import "github.com/uncharted-distil/distil-compute/pipeline"

// NewSimonStep creates a SIMON data classification step.  It examines an input
// dataframe, and assigns types to the columns based on the exposed metadata.
func NewSimonStep(inputs map[string]DataRef, outputMethods []string) *StepData {
	return NewStepData(
		&pipeline.Primitive{
			Id:         "d2fa8df2-6517-3c26-bafc-87b701c4043a",
			Version:    "1.2.1",
			Name:       "simon",
			PythonPath: "d3m.primitives.data_cleaning.column_type_profiler.Simon",
			Digest:     "44fe5bf57ddb776440d1e22ddd1cf3ffeef9a282a3899856db8741e07fd7325d",
		},
		outputMethods,
		map[string]interface{}{},
		inputs,
	)
}

// NewSlothStep creates a Sloth timeseries clustering step.
func NewSlothStep(inputs map[string]DataRef, outputMethods []string) *StepData {
	return NewStepData(
		&pipeline.Primitive{
			Id:         "77bf4b92-2faa-3e38-bb7e-804131243a7f",
			Version:    "2.0.2",
			Name:       "Sloth",
			PythonPath: "d3m.primitives.time_series_segmentation.cluster.Sloth",
			Digest:     "576297f6bb41056ede966722bb0ed0d73403752e0a80eacd85bd71e8ea930e8a",
		},
		outputMethods,
		map[string]interface{}{"nclusters": 4},
		inputs,
	)
}

// NewUnicornStep creates a unicorn image clustering step.
func NewUnicornStep(inputs map[string]DataRef, outputMethods []string, targetColumns []string, outputLabels []string) *StepData {
	return NewStepData(
		&pipeline.Primitive{
			Id:         "475c26dc-eb2e-43d3-acdb-159b80d9f099",
			Version:    "1.1.0",
			Name:       "unicorn",
			PythonPath: "d3m.primitives.digital_image_processing.unicorn.Unicorn",
			Digest:     "8c1280cb1355115d98de08e9981ea7cb95f6952885d5b190d9db789921664020",
		},
		outputMethods,
		map[string]interface{}{
			"target_columns": targetColumns,
			"output_labels":  outputLabels,
		},
		inputs,
	)
}

// NewPCAFeaturesStep creates a PCA-based feature ranking call that can be added to
// a pipeline.
func NewPCAFeaturesStep(inputs map[string]DataRef, outputMethods []string) *StepData {
	return NewStepData(
		&pipeline.Primitive{
			Id:         "04573880-d64f-4791-8932-52b7c3877639",
			Version:    "3.0.1",
			Name:       "PCA Features",
			PythonPath: "d3m.primitives.feature_selection.pca_features.Pcafeatures",
			Digest:     "51ae6de10bbc004ed2e0e81fa8dcf8b6972c62cec4549c1a5cd58305e70eec71",
		},
		outputMethods,
		map[string]interface{}{},
		inputs,
	)
}

// NewTargetRankingStep creates a target ranking call that can be added to
// a pipeline. Ranking is based on mutual information between features and a selected
// target.  Returns a DataFrame containing (col_idx, col_name, score) tuples for
// each ranked feature. Features that could not be ranked are excluded
// from the returned set.
func NewTargetRankingStep(inputs map[string]DataRef, outputMethods []string, targetCol int) *StepData {
	return NewStepData(
		&pipeline.Primitive{
			Id:         "a31b0c26-cca8-4d54-95b9-886e23df8886",
			Version:    "0.2.0",
			Name:       "Mutual Information Feature Ranking",
			PythonPath: "d3m.primitives.feature_selection.mi_ranking.DistilMIRanking",
			Digest:     "5302eebf2fb8a80e9f00e7b74888aba9eb448a9c0463d9d26786dab717a62c61",
		},
		outputMethods,
		map[string]interface{}{"target_col_index": targetCol},
		inputs,
	)
}

// NewDukeStep creates a wrapper for the Duke dataset classifier.
func NewDukeStep(inputs map[string]DataRef, outputMethods []string) *StepData {
	return NewStepData(
		&pipeline.Primitive{
			Id:         "46612a42-6120-3559-9db9-3aa9a76eb94f",
			Version:    "1.1.6",
			Name:       "duke",
			PythonPath: "d3m.primitives.data_cleaning.labler.Duke",
			Digest:     "b40cbf3631a19ef0141fb852079330c622b00ef286e54a755e6a90fc85be5963",
		},
		outputMethods,
		map[string]interface{}{},
		inputs,
	)
}

// NewDataCleaningStep creates a wrapper for the Punk data cleaning primitive.
func NewDataCleaningStep(inputs map[string]DataRef, outputMethods []string) *StepData {
	return NewStepData(
		&pipeline.Primitive{
			Id:         "fc6bf33a-f3e0-3496-aa47-9a40289661bc",
			Version:    "3.0.1",
			Name:       "datacleaning",
			PythonPath: "d3m.primitives.data_cleaning.data_cleaning.Datacleaning",
			Digest:     "e4fe3196b81200106c40669d72a561f7fe1d7f36a9ddb5c0d7ce87bfb59f76fd",
		},
		outputMethods,
		map[string]interface{}{},
		inputs,
	)
}

// NewCrocStep creates a wrapper for the Croc image classifier.
func NewCrocStep(inputs map[string]DataRef, outputMethods []string, targetColumns []string, outputLabels []string) *StepData {
	return NewStepData(
		&pipeline.Primitive{
			Id:         "404fae2a-2f0a-4c9b-9ad2-fb1528990561",
			Version:    "1.2.3",
			Name:       "croc",
			PythonPath: "d3m.primitives.digital_image_processing.croc.Croc",
			Digest:     "a0cd922401d96b8ffbfe11f5db188b6a4d410119319392932e417b706ed5ae6",
		},
		outputMethods,
		map[string]interface{}{
			"target_columns": targetColumns,
			"output_labels":  outputLabels,
		},
		inputs,
	)
}

// NewDatasetToDataframeStep creates a primitive call that transforms an input dataset
// into a PANDAS dataframe.
<<<<<<< HEAD
func NewDatasetToDataframeStep() *StepData {

=======
func NewDatasetToDataframeStep(inputs map[string]DataRef, outputMethods []string) *StepData {
>>>>>>> b0b5b654
	return NewStepData(
		&pipeline.Primitive{
			Id:         "4b42ce1e-9b98-4a25-b68e-fad13311eb65",
			Version:    "0.3.0",
			Name:       "Dataset to DataFrame converter",
			PythonPath: "d3m.primitives.data_transformation.dataset_to_dataframe.Common",
			Digest:     "85b946aa6123354fe51a288c3be56aaca82e76d4071c1edc13be6f9e0e100144",
		},
		outputMethods,
		map[string]interface{}{},
		inputs,
	)
}

<<<<<<< HEAD
// NewHorizontalConcatStep creates a primitive call that concats two data frames.
func NewHorizontalConcatStep(useIndex bool, removeSecondIndex bool) *StepData {

	return NewStepDataWithAll(
		&pipeline.Primitive{
			Id:         "aff6a77a-faa0-41c5-9595-de2e7f7c4760",
			Version:    "0.2.0",
			Name:       "Concatenate two dataframes",
			PythonPath: "d3m.primitives.data_transformation.horizontal_concat.DataFrameCommon",
			Digest:     "dea9e41d4dc0204d963ee01617416a6c5165c008ac717c09e59703dcee5d6cfd",
		},
		[]string{"produce"},
		map[string]interface{}{
			"use_index":           useIndex,
			"remove_second_index": removeSecondIndex,
		},
		[]string{"left", "right"},
	)
}

// NewDatasetToDataframeStepWithResource creates a primitive call that transforms an input dataset
// into a PANDAS dataframe using the specified resource.
func NewDatasetToDataframeStepWithResource(resourceName string) *StepData {
	if resourceName == "" {
		resourceName = "learningData"
	}

	return NewStepDataWithHyperparameters(
		&pipeline.Primitive{
			Id:         "4b42ce1e-9b98-4a25-b68e-fad13311eb65",
			Version:    "0.3.0",
			Name:       "Dataset to DataFrame converter",
			PythonPath: "d3m.primitives.data_transformation.dataset_to_dataframe.Common",
			Digest:     "85b946aa6123354fe51a288c3be56aaca82e76d4071c1edc13be6f9e0e100144",
		},
		[]string{"produce"},
		map[string]interface{}{
			"dataframe_resource": resourceName,
		},
	)
}

// NewDatasetWrapperStep creates a primitive that wraps a dataframe primitive such that it can be
// used as a datset primitive in the pipeline prepend.
func NewDatasetWrapperStep(dataframePrimitive *StepData, resourceID string) *StepData {
=======
// NewDatasetWrapperStep creates a primitive that wraps a dataframe primitive such that it can be
// used as a datset primitive in the pipeline prepend.  The primitive to wrap is indicated using its
// index in the pipeline.    Leaving the resource ID as the empty value allows the primitive to infer
// the main resource from the dataset.
func NewDatasetWrapperStep(inputs map[string]DataRef, outputMethods []string, primitiveIndex int, resourceID string) *StepData {
>>>>>>> b0b5b654

	hyperparams := map[string]interface{}{
		"primitive": &PrimitiveReference{primitiveIndex},
	}
	if resourceID != "" {
		hyperparams["resource_id"] = resourceID
	}

	return NewStepData(
		&pipeline.Primitive{
			Id:         "5bef5738-1638-48d6-9935-72445f0eecdc",
			Version:    "0.1.0",
			Name:       "Map DataFrame resources to new resources using provided primitive",
			PythonPath: "d3m.primitives.operator.dataset_map.DataFrameCommon",
			Digest:     "b602026372cab83090708ad7f1c8e8e9d48cd03b1841f59b52b59244727a4aa0",
		},
		[]string{"produce"},
		hyperparams,
		inputs,
	)
}

// ColumnUpdate defines a set of column indices to add/remvoe
// a set of semantic types to/from.
type ColumnUpdate struct {
	Indices       []int
	SemanticTypes []string
}

// NewAddSemanticTypeStep adds semantic data values to an input
// dataset.  An add of (1, 2), ("type a", "type b") would result in "type a" and "type b"
// being added to index 1 and 2.
func NewAddSemanticTypeStep(inputs map[string]DataRef, outputMethods []string, add *ColumnUpdate) *StepData {
	return NewStepData(
		&pipeline.Primitive{
			Id:         "d7e14b12-abeb-42d8-942f-bdb077b4fd37",
			Version:    "0.1.0",
			Name:       "Add semantic types to columns",
			PythonPath: "d3m.primitives.data_transformation.add_semantic_types.DataFrameCommon",
			Digest:     "f165abd067b013c18459729c20c082efe7f450d98775e4b1579716f4fd988e76",
		},
		outputMethods,
		map[string]interface{}{
			"columns":        add.Indices,
			"semantic_types": add.SemanticTypes,
		},
		inputs,
	)
}

// NewRemoveSemanticTypeStep removes semantic data values from an input
// dataset.  A remove of (1, 2), ("type a", "type b") would result in "type a" and "type b"
// being removed from index 1 and 2.
func NewRemoveSemanticTypeStep(inputs map[string]DataRef, outputMethods []string, remove *ColumnUpdate) *StepData {
	return NewStepData(
		&pipeline.Primitive{
			Id:         "3002bc5b-fa47-4a3d-882e-a8b5f3d756aa",
			Version:    "0.1.0",
			Name:       "Remove semantic types from columns",
			PythonPath: "d3m.primitives.data_transformation.remove_semantic_types.DataFrameCommon",
			Digest:     "ff48930a123697994f8b606b8a353c7e60aaf21738f4fd1a2611d8d1eb4a349a",
		},
		outputMethods,
		map[string]interface{}{
			"columns":        remove.Indices,
			"semantic_types": remove.SemanticTypes,
		},
		inputs,
	)
}

// NewDenormalizeStep denormalize data that is contained in multiple resource files.
func NewDenormalizeStep(inputs map[string]DataRef, outputMethods []string) *StepData {
	return NewStepData(
		&pipeline.Primitive{
			Id:         "f31f8c1f-d1c5-43e5-a4b2-2ae4a761ef2e",
			Version:    "0.2.0",
			Name:       "Denormalize datasets",
			PythonPath: "d3m.primitives.data_transformation.denormalize.Common",
			Digest:     "6a80776d244347f0d29f4358df1cd0286c25f67e03a7e2ee517c6e853e6a9d1f",
		},
		outputMethods,
		map[string]interface{}{},
		inputs,
	)
}

// NewCSVReaderStep reads data from csv files into a nested dataframe structure.
func NewCSVReaderStep() *StepData {
	hyperparams := map[string]interface{}{
		"return_result": "append",
	}
	return NewStepDataWithHyperparameters(
		&pipeline.Primitive{
			Id:         "989562ac-b50f-4462-99cb-abef80d765b2",
			Version:    "0.1.0",
			Name:       "Columns CSV reader",
			PythonPath: "d3m.primitives.data_preprocessing.csv_reader.DataFrameCommon",
			Digest:     "6f1075710f34deba5954489df0f2a997db5305e805833e0b595b57c5c176c078",
		},
		[]string{"produce"},
		hyperparams,
	)
}

// NewDataFrameFlattenStep searches for nested dataframes and pulls them out.
func NewDataFrameFlattenStep() *StepData {
	hyperparams := map[string]interface{}{
		"return_result": "replace",
	}
	return NewStepDataWithHyperparameters(
		&pipeline.Primitive{
			Id:         "1c4aed23-f3d3-4e6b-9710-009a9bc9b694",
			Version:    "0.1.0",
			Name:       "DataFrame Flatten",
			PythonPath: "d3m.primitives.data_preprocessing.flatten.DataFrameCommon",
			Digest:     "48f7babc531059f17298ea401b9f02e63886179c1190ba15e45310265eac4f60",
		},
		[]string{"produce"},
		hyperparams,
	)
}

// NewColumnParserStep takes obj/string columns in a dataframe and parses them into their
// associated raw python types based on the attached d3m metadata.
func NewColumnParserStep(inputs map[string]DataRef, outputMethods []string) *StepData {
	return NewStepData(
		&pipeline.Primitive{
			Id:         "d510cb7a-1782-4f51-b44c-58f0236e47c7",
			Version:    "0.4.0",
			Name:       "Parses strings into their types",
			PythonPath: "d3m.primitives.data_transformation.column_parser.DataFrameCommon",
			Digest:     "",
		},
		outputMethods,
		map[string]interface{}{},
		inputs,
	)
}

// NewRemoveColumnsStep removes columns from an input dataframe.  Columns
// are specified by name and the match is case insensitive.
func NewRemoveColumnsStep(inputs map[string]DataRef, outputMethods []string, colIndices []int) *StepData {
	return NewStepData(
		&pipeline.Primitive{
			Id:         "3b09ba74-cc90-4f22-9e0a-0cf4f29a7e28",
			Version:    "0.1.0",
			Name:       "Column remover",
			PythonPath: "d3m.primitives.data_transformation.remove_columns.DataFrameCommon",
			Digest:     "d2d01abb8d2183baf0204a9ecb8fefdb43683547a1e26049bf4bf81af1137fa3",
		},
		outputMethods,
		map[string]interface{}{
			"columns": colIndices,
		},
		inputs,
	)
}

// NewTermFilterStep creates a primitive step that filters dataset rows based on a match against a
// term list.  The term match can be partial, or apply to whole terms only.
func NewTermFilterStep(inputs map[string]DataRef, outputMethods []string, colindex int, inclusive bool, terms []string, matchWhole bool) *StepData {
	return NewStepData(
		&pipeline.Primitive{
			Id:         "a6b27300-4625-41a9-9e91-b4338bfc219b",
			Version:    "0.1.0",
			Name:       "Term list dataset filter",
			PythonPath: "d3m.primitives.data_preprocessing.term_filter.DataFrameCommon",
			Digest:     "48ba9165ceddd92f740bfae8bbcb894986d3dffb430ee3c2269e7952bb2aad0d",
		},
		outputMethods,
		map[string]interface{}{
			"column":      colindex,
			"inclusive":   inclusive,
			"terms":       terms,
			"match_whole": matchWhole,
		},
		inputs,
	)
}

// NewRegexFilterStep creates a primitive step that filter dataset rows based on a regex match.
func NewRegexFilterStep(inputs map[string]DataRef, outputMethods []string, colindex int, inclusive bool, regex string) *StepData {
	hyperparams := map[string]interface{}{
		"column":    colindex,
		"inclusive": inclusive,
		"regex":     regex,
	}
	return NewStepData(
		&pipeline.Primitive{
			Id:         "cf73bb3d-170b-4ba9-9ead-3dd4b4524b61",
			Version:    "0.1.0",
			Name:       "Regex dataset filter",
			PythonPath: "d3m.primitives.data_preprocessing.regex_filter.DataFrameCommon",
			Digest:     "b6594dce51b2d16d6468cea45619750bc73fcaf9731d52afa1328398b3d54371",
		},
		outputMethods,
		hyperparams,
		inputs,
	)
}

// NewNumericRangeFilterStep creates a primitive step that filters dataset rows based on an
// included/excluded numeric range.  Inclusion of boundaries is controlled by the strict flag.
func NewNumericRangeFilterStep(inputs map[string]DataRef, outputMethods []string, colindex int, inclusive bool, min float64, max float64, strict bool) *StepData {
	return NewStepData(
		&pipeline.Primitive{
			Id:         "8c246c78-3082-4ec9-844e-5c98fcc76f9d",
			Version:    "0.1.0",
			Name:       "Numeric range filter",
			PythonPath: "d3m.primitives.data_preprocessing.numeric_range_filter.DataFrameCommon",
			Digest:     "031e249edabb35dbd4e6d7453d1e149774678603dfc186d0a1a03c153b132101",
		},
		outputMethods,
		map[string]interface{}{
			"column":    colindex,
			"inclusive": inclusive,
			"min":       min,
			"max":       max,
			"strict":    strict,
		},
		inputs,
	)
}

// NewTimeSeriesLoaderStep creates a primitive step that reads time series values using a dataframe
// containing a file URI column.  The file URIs are expected to point to CSV files, with the
// supplied time and value indices pointing the columns in the CSV that form the series data.
// The result is a new dataframe that stores the timetamps as the column headers,
// and the accompanying values for each file as a row.  Note that the file index column is negative,
// the primitive will use the first CSV file name column if finds.
func NewTimeSeriesLoaderStep(inputs map[string]DataRef, outputMethods []string, fileColIndex int, timeColIndex int, valueColIndex int) *StepData {
	// exclude the file col index val ue in the case of a negative index so that the
	// primitive will infer the colum
	args := map[string]interface{}{
		"time_col_index":  timeColIndex,
		"value_col_index": valueColIndex,
	}
	if fileColIndex >= 0 {
		args["file_col_index"] = fileColIndex
	}

	return NewStepData(
		&pipeline.Primitive{
			Id:         "1689aafa-16dc-4c55-8ad4-76cadcf46086",
			Version:    "0.1.0",
			Name:       "Time series loader",
			PythonPath: "d3m.primitives.distil.TimeSeriesLoader",
			Digest:     "",
		},
		outputMethods,
		args,
		inputs,
	)
}

// NewGoatForwardStep creates a GOAT forward geocoding primitive.  A string column
// containing a place name or address is passed in, and the primitive will
// return a DataFrame containing the lat/lon coords of the place.  If location could
// not be found, the row in the data frame will be empty.
func NewGoatForwardStep(inputs map[string]DataRef, outputMethods []string, placeCol string) *StepData {
	args := map[string]interface{}{
		"target_columns": []string{placeCol},
	}
	return NewStepData(
		&pipeline.Primitive{
			Id:         "c7c61da3-cf57-354e-8841-664853370106",
			Version:    "1.0.7",
			Name:       "Goat_forward",
			PythonPath: "d3m.primitives.data_cleaning.geocoding.Goat_forward",
			Digest:     "655c3b536ee2b87ec4607ba932650a0655400880de89bba2effee4a7f17df9f8",
		},
		outputMethods,
		args,
		inputs,
	)
}

// NewGoatReverseStep creates a GOAT reverse geocoding primitive.  Columns
// containing lat and lon values are passed in, and the primitive will
// return a DataFrame containing the name of the place, with an
// empty value for coords that no meaningful place could be computed.
func NewGoatReverseStep(inputs map[string]DataRef, outputMethods []string, lonCol string, latCol string) *StepData {
	args := map[string]interface{}{
		"lon_col_index": lonCol,
		"lat_col_index": latCol,
	}
	return NewStepData(
		&pipeline.Primitive{
			Id:         "f6e4880b-98c7-32f0-b687-a4b1d74c8f99",
			Version:    "1.0.7",
			Name:       "Goat_reverse",
			PythonPath: "d3m.primitives.data_cleaning.geocoding.Goat_reverse",
			Digest:     "2111b6253ac8b3765ccdc1d42b76bf34258b90ef824113d227e1b89a090259b9",
		},
		outputMethods,
		args,
		inputs,
	)
}

// NewJoinStep creates a step that will attempt to join two datasets a key column
// from each.  This is currently a placeholder for testing/debugging only.
func NewJoinStep(inputs map[string]DataRef, outputMethods []string, leftCol string, rightCol string, accuracy float32) *StepData {
	return NewStepData(
		&pipeline.Primitive{
			Id:         "6c3188bf-322d-4f9b-bb91-68151bf1f17f",
			Version:    "0.2.0",
			Name:       "Fuzzy Join Placeholder",
			PythonPath: "d3m.primitives.data_transformation.fuzzy_join.DistilFuzzyJoin",
			Digest:     "",
		},
		outputMethods,
		map[string]interface{}{"left_col": leftCol, "right_col": rightCol, "accuracy": accuracy},
		inputs,
	)
}

// NewDSBoxJoinStep creates a step that will attempt to join two datasets using
// key columns from each dataset.
func NewDSBoxJoinStep(inputs map[string]DataRef, outputMethods []string, leftCols []string, rightCols []string, accuracy float32) *StepData {
	joinType := "exact"
	if accuracy < 0.5 {
		joinType = "approximate"
	}
	return NewStepData(
		&pipeline.Primitive{
			Id:         "datamart-join",
			Version:    "1.4.4",
			Name:       "Datamart Augmentation",
			PythonPath: "d3m.primitives.data_augmentation.Join.DSBOX",
			Digest:     "",
		},
		outputMethods,
		map[string]interface{}{"left_col": leftCols, "right_col": rightCols, "join_type": joinType},
		inputs,
	)
}

// NewTimeseriesFormatterStep creates a step that will format a time series
// to the long form. The input dataset must be structured using resource
// files for time series data.
func NewTimeseriesFormatterStep(inputs map[string]DataRef, outputMethods []string, mainResID string, fileColIndex int) *StepData {
	args := map[string]interface{}{
		"main_resource_index": mainResID,
	}
	if fileColIndex >= 0 {
		args["file_col_index"] = fileColIndex
	}
	return NewStepData(
		&pipeline.Primitive{
			Id:         "24b09066-836f-4b8f-9773-8c86a5eee26c",
			Version:    "0.2.0",
			Name:       "Time series formatter",
			PythonPath: "d3m.primitives.data_preprocessing.timeseries_formatter.DistilTimeSeriesFormatter",
			Digest:     "",
		},
		outputMethods,
		args,
		inputs,
	)
}<|MERGE_RESOLUTION|>--- conflicted
+++ resolved
@@ -159,12 +159,7 @@
 
 // NewDatasetToDataframeStep creates a primitive call that transforms an input dataset
 // into a PANDAS dataframe.
-<<<<<<< HEAD
-func NewDatasetToDataframeStep() *StepData {
-
-=======
 func NewDatasetToDataframeStep(inputs map[string]DataRef, outputMethods []string) *StepData {
->>>>>>> b0b5b654
 	return NewStepData(
 		&pipeline.Primitive{
 			Id:         "4b42ce1e-9b98-4a25-b68e-fad13311eb65",
@@ -179,11 +174,10 @@
 	)
 }
 
-<<<<<<< HEAD
 // NewHorizontalConcatStep creates a primitive call that concats two data frames.
-func NewHorizontalConcatStep(useIndex bool, removeSecondIndex bool) *StepData {
-
-	return NewStepDataWithAll(
+func NewHorizontalConcatStep(inputs map[string]DataRef, outputMethods []string, useIndex bool, removeSecondIndex bool) *StepData {
+
+	return NewStepData(
 		&pipeline.Primitive{
 			Id:         "aff6a77a-faa0-41c5-9595-de2e7f7c4760",
 			Version:    "0.2.0",
@@ -191,23 +185,23 @@
 			PythonPath: "d3m.primitives.data_transformation.horizontal_concat.DataFrameCommon",
 			Digest:     "dea9e41d4dc0204d963ee01617416a6c5165c008ac717c09e59703dcee5d6cfd",
 		},
-		[]string{"produce"},
+		outputMethods,
 		map[string]interface{}{
 			"use_index":           useIndex,
 			"remove_second_index": removeSecondIndex,
 		},
-		[]string{"left", "right"},
+		inputs,
 	)
 }
 
 // NewDatasetToDataframeStepWithResource creates a primitive call that transforms an input dataset
 // into a PANDAS dataframe using the specified resource.
-func NewDatasetToDataframeStepWithResource(resourceName string) *StepData {
+func NewDatasetToDataframeStepWithResource(inputs map[string]DataRef, outputMethods []string, resourceName string) *StepData {
 	if resourceName == "" {
 		resourceName = "learningData"
 	}
 
-	return NewStepDataWithHyperparameters(
+	return NewStepData(
 		&pipeline.Primitive{
 			Id:         "4b42ce1e-9b98-4a25-b68e-fad13311eb65",
 			Version:    "0.3.0",
@@ -215,23 +209,19 @@
 			PythonPath: "d3m.primitives.data_transformation.dataset_to_dataframe.Common",
 			Digest:     "85b946aa6123354fe51a288c3be56aaca82e76d4071c1edc13be6f9e0e100144",
 		},
-		[]string{"produce"},
+		outputMethods,
 		map[string]interface{}{
 			"dataframe_resource": resourceName,
 		},
-	)
-}
-
-// NewDatasetWrapperStep creates a primitive that wraps a dataframe primitive such that it can be
-// used as a datset primitive in the pipeline prepend.
-func NewDatasetWrapperStep(dataframePrimitive *StepData, resourceID string) *StepData {
-=======
+		inputs,
+	)
+}
+
 // NewDatasetWrapperStep creates a primitive that wraps a dataframe primitive such that it can be
 // used as a datset primitive in the pipeline prepend.  The primitive to wrap is indicated using its
 // index in the pipeline.    Leaving the resource ID as the empty value allows the primitive to infer
 // the main resource from the dataset.
 func NewDatasetWrapperStep(inputs map[string]DataRef, outputMethods []string, primitiveIndex int, resourceID string) *StepData {
->>>>>>> b0b5b654
 
 	hyperparams := map[string]interface{}{
 		"primitive": &PrimitiveReference{primitiveIndex},
@@ -248,7 +238,7 @@
 			PythonPath: "d3m.primitives.operator.dataset_map.DataFrameCommon",
 			Digest:     "b602026372cab83090708ad7f1c8e8e9d48cd03b1841f59b52b59244727a4aa0",
 		},
-		[]string{"produce"},
+		outputMethods,
 		hyperparams,
 		inputs,
 	)
@@ -320,11 +310,11 @@
 }
 
 // NewCSVReaderStep reads data from csv files into a nested dataframe structure.
-func NewCSVReaderStep() *StepData {
+func NewCSVReaderStep(inputs map[string]DataRef, outputMethods []string) *StepData {
 	hyperparams := map[string]interface{}{
 		"return_result": "append",
 	}
-	return NewStepDataWithHyperparameters(
+	return NewStepData(
 		&pipeline.Primitive{
 			Id:         "989562ac-b50f-4462-99cb-abef80d765b2",
 			Version:    "0.1.0",
@@ -332,17 +322,18 @@
 			PythonPath: "d3m.primitives.data_preprocessing.csv_reader.DataFrameCommon",
 			Digest:     "6f1075710f34deba5954489df0f2a997db5305e805833e0b595b57c5c176c078",
 		},
-		[]string{"produce"},
+		outputMethods,
 		hyperparams,
+		inputs,
 	)
 }
 
 // NewDataFrameFlattenStep searches for nested dataframes and pulls them out.
-func NewDataFrameFlattenStep() *StepData {
+func NewDataFrameFlattenStep(inputs map[string]DataRef, outputMethods []string) *StepData {
 	hyperparams := map[string]interface{}{
 		"return_result": "replace",
 	}
-	return NewStepDataWithHyperparameters(
+	return NewStepData(
 		&pipeline.Primitive{
 			Id:         "1c4aed23-f3d3-4e6b-9710-009a9bc9b694",
 			Version:    "0.1.0",
@@ -350,8 +341,9 @@
 			PythonPath: "d3m.primitives.data_preprocessing.flatten.DataFrameCommon",
 			Digest:     "48f7babc531059f17298ea401b9f02e63886179c1190ba15e45310265eac4f60",
 		},
-		[]string{"produce"},
+		outputMethods,
 		hyperparams,
+		inputs,
 	)
 }
 
