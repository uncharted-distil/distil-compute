//
//   Copyright © 2020 Uncharted Software Inc.
//
//   Licensed under the Apache License, Version 2.0 (the "License");
//   you may not use this file except in compliance with the License.
//   You may obtain a copy of the License at
//
//       http://www.apache.org/licenses/LICENSE-2.0
//
//   Unless required by applicable law or agreed to in writing, software
//   distributed under the License is distributed on an "AS IS" BASIS,
//   WITHOUT WARRANTIES OR CONDITIONS OF ANY KIND, either express or implied.
//   See the License for the specific language governing permissions and
//   limitations under the License.

package description

import (
	"github.com/uncharted-distil/distil-compute/pipeline"
	"github.com/uncharted-distil/distil-compute/primitive/compute"
)

// NewSimonStep creates a SIMON data classification step.  It examines an input
// dataframe, and assigns types to the columns based on the exposed metadata.
func NewSimonStep(inputs map[string]DataRef, outputMethods []string) *StepData {
	return NewStepData(
		&pipeline.Primitive{
			Id:         "d2fa8df2-6517-3c26-bafc-87b701c4043a",
			Version:    "1.2.3",
			Name:       "simon",
			PythonPath: "d3m.primitives.data_cleaning.column_type_profiler.Simon",
			Digest:     "75708b30bd2d1d4bf319ea995076d1c108d9e7fede60162d48c3300bbfb37a22",
		},
		outputMethods,
		map[string]interface{}{"statistical_classification": true, "p_threshold": 0.9},
		inputs,
	)
}

// NewDataframeImageReaderStep reads images for further processing.
func NewDataframeImageReaderStep(inputs map[string]DataRef, outputMethods []string, columns []int) *StepData {
	return NewStepData(
		&pipeline.Primitive{
			Id:         "8f2e51e8-da59-456d-ae29-53912b2b9f3d",
			Version:    "0.2.0",
			Name:       "Columns image reader",
			PythonPath: "d3m.primitives.data_transformation.image_reader.Common",
			Digest:     "84ed3998d43985188dabc5743654b0d2370493c72d025a177c6a80c053e9754d",
		},
		outputMethods,
		map[string]interface{}{"use_columns": columns, "return_result": "replace"},
		inputs,
	)
}

// NewImageTransferStep processes images.
func NewImageTransferStep(inputs map[string]DataRef, outputMethods []string) *StepData {
	return NewStepData(
		&pipeline.Primitive{
			Id:         "782e261e-8e23-4184-9258-5a412c9b32d4",
			Version:    "0.5.1",
			Name:       "Image Transfer",
			PythonPath: "d3m.primitives.feature_extraction.image_transfer.DistilImageTransfer",
			Digest:     "aebfc43c3278946d2ba61b2b674e2189a3db2f106a9859eca3d11174d5600845",
		},
		outputMethods,
		map[string]interface{}{},
		inputs,
	)
}

// NewKMeansClusteringStep clusters the input using a siple k-means clustering.
func NewKMeansClusteringStep(inputs map[string]DataRef, outputMethods []string) *StepData {
	return NewStepData(
		&pipeline.Primitive{
			Id:         "3b09024e-a83b-418c-8ff4-cf3d30a9609e",
			Version:    "0.5.1",
			Name:       "K means",
			PythonPath: "d3m.primitives.clustering.k_means.DistilKMeans",
			Digest:     "2e95d33622c9804911fe006581adec68220ebd41fc1f1b9c084bf5262dc0b964",
		},
		outputMethods,
		map[string]interface{}{"n_clusters": 4},
		inputs,
	)
}

// NewSlothStep creates a Sloth timeseries clustering step.
func NewSlothStep(inputs map[string]DataRef, outputMethods []string) *StepData {
	return NewStepData(
		&pipeline.Primitive{
			Id:         "77bf4b92-2faa-3e38-bb7e-804131243a7f",
			Version:    "2.0.5",
			Name:       "Sloth",
			PythonPath: "d3m.primitives.clustering.k_means.Sloth",
			Digest:     "11d6cd6f54825147b49f82ee4d4b8a2340a597efb2b1efdde8f0221f664181fb",
		},
		outputMethods,
		map[string]interface{}{"nclusters": 4},
		inputs,
	)
}

// NewPCAFeaturesStep creates a PCA-based feature ranking call that can be added to
// a pipeline.
func NewPCAFeaturesStep(inputs map[string]DataRef, outputMethods []string) *StepData {
	// since PCA has fit & produce, need to set the params from
	// set_training_data. In this case, outputs is not used.
	if inputs["inputs"] != nil && inputs["outputs"] == nil {
		inputs["outputs"] = inputs["inputs"]
	}

	return NewStepData(
		&pipeline.Primitive{
			Id:         "04573880-d64f-4791-8932-52b7c3877639",
			Version:    "3.1.2",
			Name:       "PCA Features",
			PythonPath: "d3m.primitives.feature_selection.pca_features.Pcafeatures",
			Digest:     "28a77a528b8e6a557ba8d96eba655bf0093a12c9fc355ff2263badcfada7ae3e",
		},
		outputMethods,
		map[string]interface{}{},
		inputs,
	)
}

// NewProfilerStep creates a profile primitive that infers the columns type using rules
func NewProfilerStep(inputs map[string]DataRef, outputMethods []string) *StepData {
	return NewStepData(
		&pipeline.Primitive{
			Id:         "e193afa1-b45e-4d29-918f-5bb1fa3b88a7",
			Version:    "0.2.0",
			Name:       "Determine missing semantic types for columns automatically",
			PythonPath: "d3m.primitives.schema_discovery.profiler.Common",
			Digest:     "cf5ff86d612b8b6d55687cee8d1e51522845e763aba01553915b3949b50c2076",
		},
		outputMethods,
		map[string]interface{}{},
		inputs,
	)
}

// NewTargetRankingStep creates a target ranking call that can be added to
// a pipeline. Ranking is based on mutual information between features and a selected
// target.  Returns a DataFrame containing (col_idx, col_name, score) tuples for
// each ranked feature. Features that could not be ranked are excluded
// from the returned set.
func NewTargetRankingStep(inputs map[string]DataRef, outputMethods []string, targetCol int) *StepData {
	return NewStepData(
		&pipeline.Primitive{
			Id:         "a31b0c26-cca8-4d54-95b9-886e23df8886",
			Version:    "0.5.1",
			Name:       "Mutual Information Feature Ranking",
			PythonPath: "d3m.primitives.feature_selection.mutual_info_classif.DistilMIRanking",
			Digest:     "8c39c4f44946afce53e1adf8fc70a55579f1ea9182bbfe6743bcd444c11cc58e",
		},
		outputMethods,
		map[string]interface{}{"target_col_index": targetCol},
		inputs,
	)
}

// NewDukeStep creates a wrapper for the Duke dataset classifier.
func NewDukeStep(inputs map[string]DataRef, outputMethods []string) *StepData {
	return NewStepData(
		&pipeline.Primitive{
			Id:         "46612a42-6120-3559-9db9-3aa9a76eb94f",
			Version:    "1.2.0",
			Name:       "duke",
			PythonPath: "d3m.primitives.data_cleaning.text_summarization.Duke",
			Digest:     "d726f8df18fe5b56834869dabc8c742295b95b2786fb0a5159dfcd0f93fbc3e1",
		},
		outputMethods,
		map[string]interface{}{},
		inputs,
	)
}

// NewDataCleaningStep creates a wrapper for the Punk data cleaning primitive.
func NewDataCleaningStep(inputs map[string]DataRef, outputMethods []string) *StepData {
	return NewStepData(
		&pipeline.Primitive{
			Id:         "fc6bf33a-f3e0-3496-aa47-9a40289661bc",
			Version:    "3.0.2",
			Name:       "Data cleaning",
			PythonPath: "d3m.primitives.data_cleaning.data_cleaning.Datacleaning",
			Digest:     "b29d22256c745e37a8a63672f5c93cbd9f84382e25c25f3775e3a28c8c98fd2f",
		},
		outputMethods,
		map[string]interface{}{},
		inputs,
	)
}

// NewDatamartDownloadStep creates a primitive call that downloads a dataset
// from a datamart.
func NewDatamartDownloadStep(inputs map[string]DataRef, outputMethods []string, searchResult string, systemIdentifier string) *StepData {
	// supplied_id and supplied_resource_id need to be part of search result.
	//   supplied_id: dataset id of the linked dataset
	//   supplied_resource_id: resource id of the dataset
	// searchResult is a json struct so ends with '}'
	// simply update that search result to fit in the required params
	//searchResult = strings.TrimSpace(searchResult)
	//searchResult = fmt.Sprintf(`%s, "supplied_id": "%s", "supplied_resource_id": "%s"}`,
	//	searchResult[:len(searchResult)-1],
	//	dataset,
	//	defaultResource,
	//)

	return NewStepData(
		&pipeline.Primitive{
			Id:         "9e2077eb-3e38-4df1-99a5-5e647d21331f",
			Version:    "0.1",
			Name:       "Download a dataset from Datamart",
			PythonPath: "d3m.primitives.data_augmentation.datamart_download.Common",
			Digest:     "7e92079cf5dd2052e93ad152d626fc16670f0dde0ae19433a2e8ce7bf2dc7746",
		},
		outputMethods,
		map[string]interface{}{
			"search_result":     searchResult,
			"system_identifier": systemIdentifier,
		},
		inputs,
	)
}

// NewDatamartAugmentStep creates a primitive call that augments a dataset
// with a datamart dataset.
func NewDatamartAugmentStep(inputs map[string]DataRef, outputMethods []string, searchResult string, systemIdentifier string) *StepData {
	// supplied_id and supplied_resource_id need to be part of search result.
	//   supplied_id: dataset id of the linked dataset
	//   supplied_resource_id: resource id of the dataset
	// searchResult is a json struct so ends with '}'
	// simply update that search result to fit in the required params
	//searchResult = strings.TrimSpace(searchResult)
	//searchResult = fmt.Sprintf(`%s, "supplied_id": "%s", "supplied_resource_id": "%s"}`,
	//	searchResult[:len(searchResult)-1],
	//	dataset,
	//	defaultResource,
	//)

	return NewStepData(
		&pipeline.Primitive{
			Id:         "fe0f1ac8-1d39-463a-b344-7bd498a31b91",
			Version:    "0.1",
			Name:       "Perform dataset augmentation using Datamart",
			PythonPath: "d3m.primitives.data_augmentation.datamart_augmentation.Common",
			Digest:     "24b33cabe7514971aa7dffcc34eae3fb3b4755ea713a910a0732b73036132fbb",
		},
		outputMethods,
		map[string]interface{}{
			"search_result":     searchResult,
			"system_identifier": systemIdentifier,
		},
		inputs,
	)
}

// NewDatasetToDataframeStep creates a primitive call that transforms an input dataset
// into a PANDAS dataframe.
func NewDatasetToDataframeStep(inputs map[string]DataRef, outputMethods []string) *StepData {
	return NewStepData(
		&pipeline.Primitive{
			Id:         "4b42ce1e-9b98-4a25-b68e-fad13311eb65",
			Version:    "0.3.0",
			Name:       "Extract a DataFrame from a Dataset",
			PythonPath: "d3m.primitives.data_transformation.dataset_to_dataframe.Common",
			Digest:     "aed657e5effa3e313bd0e59c7334100aa8552fc5aba762a959ce4569284a5e63",
		},
		outputMethods,
		map[string]interface{}{},
		inputs,
	)
}

// NewGroupingFieldComposeStep creates a primitive call that joins suggested grouping keys.
func NewGroupingFieldComposeStep(inputs map[string]DataRef, outputMethods []string, colIndices []int, joinChar string, outputName string) *StepData {

	return NewStepData(
		&pipeline.Primitive{
			Id:         "59db88b9-dd81-4e50-8f43-8f2af959560b",
			Version:    "0.1.1",
			Name:       "Grouping Field Compose",
			PythonPath: "d3m.primitives.data_transformation.grouping_field_compose.Common",
			Digest:     "5e47a5fe1b53950de84de9603573517f2361b3a028268b52ec3846ec24c5cd14",
		},
		outputMethods,
		map[string]interface{}{
			"columns":     colIndices,
			"join_char":   joinChar,
			"output_name": outputName,
		},
		inputs,
	)
}

// NewHorizontalConcatStep creates a primitive call that concats two data frames.
func NewHorizontalConcatStep(inputs map[string]DataRef, outputMethods []string, useIndex bool, removeSecondIndex bool) *StepData {

	return NewStepData(
		&pipeline.Primitive{
			Id:         "aff6a77a-faa0-41c5-9595-de2e7f7c4760",
			Version:    "0.2.0",
			Name:       "Concatenate two dataframes",
			PythonPath: "d3m.primitives.data_transformation.horizontal_concat.DataFrameCommon",
			Digest:     "f1e8fe6ba0456e562d9613bd5f4221e221e9cadd23c684564137b2aa14495ada",
		},
		outputMethods,
		map[string]interface{}{
			"use_index":           useIndex,
			"remove_second_index": removeSecondIndex,
		},
		inputs,
	)
}

// NewDatasetToDataframeStepWithResource creates a primitive call that transforms an input dataset
// into a PANDAS dataframe using the specified resource.
func NewDatasetToDataframeStepWithResource(inputs map[string]DataRef, outputMethods []string, resourceName string) *StepData {
	if resourceName == "" {
		resourceName = compute.DefaultResourceID
	}

	return NewStepData(
		&pipeline.Primitive{
			Id:         "4b42ce1e-9b98-4a25-b68e-fad13311eb65",
			Version:    "0.3.0",
			Name:       "Extract a DataFrame from a Dataset",
			PythonPath: "d3m.primitives.data_transformation.dataset_to_dataframe.Common",
			Digest:     "aed657e5effa3e313bd0e59c7334100aa8552fc5aba762a959ce4569284a5e63",
		},
		outputMethods,
		map[string]interface{}{
			"dataframe_resource": resourceName,
		},
		inputs,
	)
}

// NewDatasetWrapperStep creates a primitive that wraps a dataframe primitive such that it can be
// used as a datset primitive in the pipeline prepend.  The primitive to wrap is indicated using its
// index in the pipeline.    Leaving the resource ID as the empty value allows the primitive to infer
// the main resource from the dataset.
func NewDatasetWrapperStep(inputs map[string]DataRef, outputMethods []string, primitiveIndex int, resourceID string) *StepData {

	hyperparams := map[string]interface{}{
		"primitive": &PrimitiveReference{primitiveIndex},
	}
	if resourceID != "" {
		hyperparams["resources"] = []string{resourceID}
	}

	return NewStepData(
		&pipeline.Primitive{
			Id:         "5bef5738-1638-48d6-9935-72445f0eecdc",
			Version:    "0.1.0",
			Name:       "Map DataFrame resources to new resources using provided primitive",
			PythonPath: "d3m.primitives.operator.dataset_map.DataFrameCommon",
			Digest:     "851bfdeb8edda190fd76ec0d3c44ad6092c0009bb92ab41c62ddb7e68124b340",
		},
		outputMethods,
		hyperparams,
		inputs,
	)
}

// ColumnUpdate defines a set of column indices to add/remvoe
// a set of semantic types to/from.
type ColumnUpdate struct {
	Indices       []int
	SemanticTypes []string
}

// NewAddSemanticTypeStep adds semantic data values to an input
// dataset.  An add of (1, 2), ("type a", "type b") would result in "type a" and "type b"
// being added to index 1 and 2.
func NewAddSemanticTypeStep(inputs map[string]DataRef, outputMethods []string, add *ColumnUpdate) *StepData {
	return NewStepData(
		&pipeline.Primitive{
			Id:         "d7e14b12-abeb-42d8-942f-bdb077b4fd37",
			Version:    "0.1.0",
			Name:       "Add semantic types to columns",
			PythonPath: "d3m.primitives.data_transformation.add_semantic_types.Common",
			Digest:     "1c326225c8aec10a65b03cb22d7a77b26c2a360a0ed038cd03b3ffe2cb7803fe",
		},
		outputMethods,
		map[string]interface{}{
			"columns":        add.Indices,
			"semantic_types": add.SemanticTypes,
		},
		inputs,
	)
}

// NewRemoveSemanticTypeStep removes semantic data values from an input
// dataset.  A remove of (1, 2), ("type a", "type b") would result in "type a" and "type b"
// being removed from index 1 and 2.
func NewRemoveSemanticTypeStep(inputs map[string]DataRef, outputMethods []string, remove *ColumnUpdate) *StepData {
	return NewStepData(
		&pipeline.Primitive{
			Id:         "3002bc5b-fa47-4a3d-882e-a8b5f3d756aa",
			Version:    "0.1.0",
			Name:       "Remove semantic types from columns",
			PythonPath: "d3m.primitives.data_transformation.remove_semantic_types.Common",
			Digest:     "8a49eb8c0e96cb9b7f85b0a9c9e45fc7765a814d3c79f233bca25489511ee951",
		},
		outputMethods,
		map[string]interface{}{
			"columns":        remove.Indices,
			"semantic_types": remove.SemanticTypes,
		},
		inputs,
	)
}

// NewDenormalizeStep denormalize data that is contained in multiple resource files.
func NewDenormalizeStep(inputs map[string]DataRef, outputMethods []string) *StepData {
	return NewStepData(
		&pipeline.Primitive{
			Id:         "f31f8c1f-d1c5-43e5-a4b2-2ae4a761ef2e",
			Version:    "0.2.0",
			Name:       "Denormalize datasets",
			PythonPath: "d3m.primitives.data_transformation.denormalize.Common",
			Digest:     "eb853a0744ffef87a6d2689cdbb2462a3d0fd1e4645389b8665093d1c2f53604",
		},
		outputMethods,
		map[string]interface{}{},
		inputs,
	)
}

// NewCSVReaderStep reads data from csv files into a nested dataframe structure.
func NewCSVReaderStep(inputs map[string]DataRef, outputMethods []string) *StepData {
	hyperparams := map[string]interface{}{
		"return_result": "append",
	}
	return NewStepData(
		&pipeline.Primitive{
			Id:         "989562ac-b50f-4462-99cb-abef80d765b2",
			Version:    "0.1.0",
			Name:       "Columns CSV reader",
			PythonPath: "d3m.primitives.data_transformation.csv_reader.Common",
			Digest:     "a4a0cf41e1a1ba4c69527cf98bef206b1330a29a91f6037d1d45b9a45307baa4",
		},
		outputMethods,
		hyperparams,
		inputs,
	)
}

// NewDataFrameFlattenStep searches for nested dataframes and pulls them out.
func NewDataFrameFlattenStep(inputs map[string]DataRef, outputMethods []string) *StepData {
	hyperparams := map[string]interface{}{
		"return_result": "replace",
	}
	return NewStepData(
		&pipeline.Primitive{
			Id:         "1c4aed23-f3d3-4e6b-9710-009a9bc9b694",
			Version:    "0.1.0",
			Name:       "DataFrame Flatten",
			PythonPath: "d3m.primitives.data_transformation.flatten.DataFrameCommon",
			Digest:     "15235c3a8e088e33e733625704d8f208b05d4f6bfa0da60c172bbf8af31b51f5",
		},
		outputMethods,
		hyperparams,
		inputs,
	)
}

// NewConstructPredictionStep maps the dataframe index to d3m index.
func NewConstructPredictionStep(inputs map[string]DataRef, outputMethods []string, reference DataRef) *StepData {
	args := map[string]DataRef{"reference": reference}
	for k, c := range inputs {
		args[k] = c
	}

	return NewStepData(
		&pipeline.Primitive{
			Id:         "8d38b340-f83f-4877-baaa-162f8e551736",
			Version:    "0.3.0",
			Name:       "Construct pipeline predictions output",
			PythonPath: "d3m.primitives.data_transformation.construct_predictions.Common",
			Digest:     "7ecceddd6bf78f4a8b0719f1aff46fe2e549c0b4b096be035513a92bdb6510de",
		},
		outputMethods,
		nil,
		args,
	)
}

// NewColumnParserStep takes obj/string columns in a dataframe and parses them into their
// associated raw python types based on the attached d3m metadata.
func NewColumnParserStep(inputs map[string]DataRef, outputMethods []string, types []string) *StepData {
	return NewStepData(
		&pipeline.Primitive{
			Id:         "d510cb7a-1782-4f51-b44c-58f0236e47c7",
			Version:    "0.6.0",
			Name:       "Parses strings into their types",
			PythonPath: "d3m.primitives.data_transformation.column_parser.Common",
			Digest:     "6f73dc863e2cfcbed90757ab26c34ca8df23e24f9a26632f48dc228f2277dc7b",
		},
		outputMethods,
		map[string]interface{}{"parse_semantic_types": types, "parse_categorical_target_columns": true},
		inputs,
	)
}

// NewDistilColumnParserStep takes obj/string columns in a datafram and parsaer them into raw python types
// based on their metadata.  Avoids some performance issues present in the common ColumnParser but does not
// support as many data types.
func NewDistilColumnParserStep(inputs map[string]DataRef, outputMethods []string, types []string) *StepData {
	return NewStepData(
		&pipeline.Primitive{
			Id:         "e8e78214-9770-4c26-9eae-a45bd0ede91a",
			Version:    "0.5.1",
<<<<<<< HEAD
			Name:       "Column Parser",
=======
			Name:       "Parses strings into their types",
>>>>>>> 26d768a4
			PythonPath: "d3m.primitives.data_transformation.column_parser.DistilColumnParser",
			Digest:     "7e1def8c114a73394ab17d0463763f0e11896941b74122681f61e5e34dd3a073",
		},
		outputMethods,
		map[string]interface{}{"parsing_semantics": types},
		inputs,
	)
}

// NewRemoveColumnsStep removes columns from an input dataframe.  Columns
// are specified by name and the match is case insensitive.
func NewRemoveColumnsStep(inputs map[string]DataRef, outputMethods []string, colIndices []int) *StepData {
	return NewStepData(
		&pipeline.Primitive{
			Id:         "3b09ba74-cc90-4f22-9e0a-0cf4f29a7e28",
			Version:    "0.1.0",
			Name:       "Removes columns",
			PythonPath: "d3m.primitives.data_transformation.remove_columns.Common",
			Digest:     "7580c8f483a1a3607c6ac4ff1218c49b0515a5f05e7eb3c956601a3fd5e9b0a2",
		},
		outputMethods,
		map[string]interface{}{
			"columns": colIndices,
		},
		inputs,
	)
}

// NewRemoveDuplicateColumnsStep removes duplicate columns from a dataframe.
func NewRemoveDuplicateColumnsStep(inputs map[string]DataRef, outputMethods []string) *StepData {
	return NewStepData(
		&pipeline.Primitive{
			Id:         "130513b9-09ca-4785-b386-37ab31d0cf8b",
			Version:    "0.1.0",
			Name:       "Removes duplicate columns",
			PythonPath: "d3m.primitives.data_transformation.remove_duplicate_columns.Common",
			Digest:     "73eb50696e7be12fffff21f8abf0b59736a9e72d5d729206dd6f59fa34022f29",
		},
		outputMethods,
		map[string]interface{}{},
		inputs,
	)
}

// NewTermFilterStep creates a primitive step that filters dataset rows based on a match against a
// term list.  The term match can be partial, or apply to whole terms only.
func NewTermFilterStep(inputs map[string]DataRef, outputMethods []string, colindex int, inclusive bool, terms []string, matchWhole bool) *StepData {
	return NewStepData(
		&pipeline.Primitive{
			Id:         "a6b27300-4625-41a9-9e91-b4338bfc219b",
			Version:    "0.1.0",
			Name:       "Term list dataset filter",
			PythonPath: "d3m.primitives.data_transformation.term_filter.Common",
			Digest:     "36ba569e75422d69f144228557d4528d8a5f5a982e9d5e3a32b2164358906363",
		},
		outputMethods,
		map[string]interface{}{
			"column":      colindex,
			"inclusive":   inclusive,
			"terms":       terms,
			"match_whole": matchWhole,
		},
		inputs,
	)
}

// NewRegexFilterStep creates a primitive step that filter dataset rows based on a regex match.
func NewRegexFilterStep(inputs map[string]DataRef, outputMethods []string, colindex int, inclusive bool, regex string) *StepData {
	hyperparams := map[string]interface{}{
		"column":    colindex,
		"inclusive": inclusive,
		"regex":     regex,
	}
	return NewStepData(
		&pipeline.Primitive{
			Id:         "cf73bb3d-170b-4ba9-9ead-3dd4b4524b61",
			Version:    "0.1.0",
			Name:       "Regex dataset filter",
			PythonPath: "d3m.primitives.data_transformation.regex_filter.Common",
			Digest:     "b07fc3bdd424fcc31f617e32ae4fef555bacfed3e7bf54ed5e5b8a5508bd1e75",
		},
		outputMethods,
		hyperparams,
		inputs,
	)
}

// NewNumericRangeFilterStep creates a primitive step that filters dataset rows based on an
// included/excluded numeric range.  Inclusion of boundaries is controlled by the strict flag.
func NewNumericRangeFilterStep(inputs map[string]DataRef, outputMethods []string, colindex int, inclusive bool, min float64, max float64, strict bool) *StepData {
	return NewStepData(
		&pipeline.Primitive{
			Id:         "8c246c78-3082-4ec9-844e-5c98fcc76f9d",
			Version:    "0.1.0",
			Name:       "Numeric range filter",
			PythonPath: "d3m.primitives.data_transformation.numeric_range_filter.Common",
			Digest:     "48420b15f69ac745be0096750d5853e71b2d364e59100e6ba9b58ece93c5dbbe",
		},
		outputMethods,
		map[string]interface{}{
			"column":    colindex,
			"inclusive": inclusive,
			"min":       min,
			"max":       max,
			"strict":    strict,
		},
		inputs,
	)
}

// NewDateTimeRangeFilterStep creates a primitive step that filters dataset rows based on an
// included/excluded date/time range.  Inclusion of boundaries is controlled by the strict flag.
// Min and Max values are a unix timestamp expressed as floats.
func NewDateTimeRangeFilterStep(inputs map[string]DataRef, outputMethods []string, colindex int, inclusive bool, min float64, max float64, strict bool) *StepData {
	return NewStepData(
		&pipeline.Primitive{
			Id:         "487e5a58-19e9-432c-ac61-fe05c024e42c",
			Version:    "0.2.0",
			Name:       "Datetime range filter",
			PythonPath: "d3m.primitives.data_transformation.datetime_range_filter.Common",
			Digest:     "6ff7ec1bba7d5241992da0a1acdb1aaad5ad3fa6fcf139ed7ab059c6eb59b78d",
		},
		outputMethods,
		map[string]interface{}{
			"column":    colindex,
			"inclusive": inclusive,
			"min":       min,
			"max":       max,
			"strict":    strict,
		},
		inputs,
	)
}

// NewVectorBoundsFilterStep creates a primitive that will allow for a vector of values to be filtered included/excluded value range.
// The input min and max ranges are specified as lists, where the i'th element of the min/max lists are applied to the i'th value of the target vectors
// as the filter.
func NewVectorBoundsFilterStep(inputs map[string]DataRef, outputMethods []string, column int, inclusive bool, min []float64, max []float64, strict bool) *StepData {
	return NewStepData(
		&pipeline.Primitive{
			Id:         "c2fa34c0-2d1b-42af-91d2-515da4a27752",
			Version:    "0.5.1",
			Name:       "Vector bounds filter",
			PythonPath: "d3m.primitives.data_transformation.vector_bounds_filter.DistilVectorBoundsFilter",
			Digest:     "face2225a76870fe1d29ddb83be06f19ecadab52532c0b7ec011f2f469c70321",
		},
		outputMethods,
		map[string]interface{}{
			"column":    column,
			"inclusive": inclusive,
			"mins":      min,
			"maxs":      max,
			"strict":    strict,
		},
		inputs,
	)
}

// NewGoatForwardStep creates a GOAT forward geocoding primitive.  A string column
// containing a place name or address is passed in, and the primitive will
// return a DataFrame containing the lat/lon coords of the place.  If location could
// not be found, the row in the data frame will be empty.
func NewGoatForwardStep(inputs map[string]DataRef, outputMethods []string, placeColIndex int) *StepData {
	args := map[string]interface{}{
		"target_columns": []int{placeColIndex},
		"rampup_timeout": 150,
	}
	return NewStepData(
		&pipeline.Primitive{
			Id:         "c7c61da3-cf57-354e-8841-664853370106",
			Version:    "1.0.8",
			Name:       "Goat_forward",
			PythonPath: "d3m.primitives.data_cleaning.geocoding.Goat_forward",
			Digest:     "23f291c052696d85087b8513f1142db39a844f76615b65aa67aa5714ac5115b4",
		},
		outputMethods,
		args,
		inputs,
	)
}

// NewGoatReverseStep creates a GOAT reverse geocoding primitive.  Columns
// containing lat and lon values are passed in, and the primitive will
// return a DataFrame containing the name of the place, with an
// empty value for coords that no meaningful place could be computed.
func NewGoatReverseStep(inputs map[string]DataRef, outputMethods []string, lonCol int, latCol int) *StepData {
	args := map[string]interface{}{
		"lon_col_index":  lonCol,
		"lat_col_index":  latCol,
		"rampup_timeout": 150,
	}
	return NewStepData(
		&pipeline.Primitive{
			Id:         "f6e4880b-98c7-32f0-b687-a4b1d74c8f99",
			Version:    "1.0.8",
			Name:       "Goat_reverse",
			PythonPath: "d3m.primitives.data_cleaning.geocoding.Goat_reverse",
			Digest:     "d1bc0fa5f55ccdfc7d29b353c87e32e2e99b7c1d2cff4483978b8e2ed39af54a",
		},
		outputMethods,
		args,
		inputs,
	)
}

// NewJoinStep creates a step that will attempt to join two datasets a key column
// from each.  This is currently a placeholder for testing/debugging only.
func NewJoinStep(inputs map[string]DataRef, outputMethods []string, leftCol string, rightCol string, accuracy float32) *StepData {
	return NewStepData(
		&pipeline.Primitive{
			Id:         "6c3188bf-322d-4f9b-bb91-68151bf1f17f",
			Version:    "0.2.1",
			Name:       "Fuzzy Join Placeholder",
			PythonPath: "d3m.primitives.data_transformation.fuzzy_join.DistilFuzzyJoin",
			Digest:     "",
		},
		outputMethods,
		map[string]interface{}{"left_col": leftCol, "right_col": rightCol, "accuracy": accuracy},
		inputs,
	)
}

// NewDSBoxJoinStep creates a step that will attempt to join two datasets using
// key columns from each dataset.
func NewDSBoxJoinStep(inputs map[string]DataRef, outputMethods []string, leftCols []string, rightCols []string, accuracy float32) *StepData {
	joinType := "exact"
	if accuracy < 0.5 {
		joinType = "approximate"
	}
	return NewStepData(
		&pipeline.Primitive{
			Id:         "datamart-join",
			Version:    "1.4.4",
			Name:       "Datamart Augmentation",
			PythonPath: "d3m.primitives.data_augmentation.Join.DSBOX",
			Digest:     "",
		},
		outputMethods,
		map[string]interface{}{"left_col": leftCols, "right_col": rightCols, "join_type": joinType},
		inputs,
	)
}

// NewTimeseriesFormatterStep creates a step that will format a time series
// to the long form. The input dataset must be structured using resource
// files for time series data.  If mainResID is empty the primitive will attempt
// to infer the main resource.  If fileColIndex < 0, the file column will also
// be inferred.
func NewTimeseriesFormatterStep(inputs map[string]DataRef, outputMethods []string, mainResID string, fileColIndex int) *StepData {
	args := map[string]interface{}{}
	if mainResID != "" {
		args["main_resource_id"] = mainResID
	}
	if fileColIndex >= 0 {
		args["file_col_index"] = fileColIndex
	}
	return NewStepData(
		&pipeline.Primitive{
			Id:         "6a1ce3ee-ee70-428b-b1ff-0490bdb23023",
			Version:    "0.5.1",
			Name:       "Time series formatter",
			PythonPath: "d3m.primitives.data_transformation.time_series_formatter.DistilTimeSeriesFormatter",
			Digest:     "c23bb73a590dbd8aee56ac191e7fee64ff7772318d5892d8ee4646ede1f5b25d",
		},
		outputMethods,
		args,
		inputs,
	)
}

// NewImageRetrievalStep creates a step that will rank images based on nearnest
// to images with the positive label.
func NewImageRetrievalStep(inputs map[string]DataRef, outputMethods []string) *StepData {
	args := map[string]interface{}{"reduce_dimension": 32}
	return NewStepData(
		&pipeline.Primitive{
			Id:         "6dd2032c-5558-4621-9bea-ea42403682da",
			Version:    "1.0.0",
			Name:       "ImageRetrieval",
			PythonPath: "d3m.primitives.similarity_modeling.iterative_labeling.ImageRetrieval",
			Digest:     "84d9b341135142c9bda23b7885516ebc9f552a87ea458712501ac85a29e0dc58",
		},
		outputMethods,
		args,
		inputs,
	)
}

// NewIsolationForestStep returns labels for whether or not a data point is an anomoly
func NewIsolationForestStep(inputs map[string]DataRef, outputMethods []string) *StepData {
	args := map[string]interface{}{}
	return NewStepData(
		&pipeline.Primitive{
			Id: "793f0b17-7413-4962-9f1d-0b285540b21f",
			Version: "0.5.1",
			Name: "Isolation Forest",
			PythonPath: "d3m.primitives.classification.isolation_forest.IsolationForestPrimitive",
			Digest: "",
		},
		outputMethods,
		args,
		inputs,
	)
}

// NewPrefeaturisedPoolingPrimitive takes inputs of non-pooled remote sensing data to pool it
func NewPrefeaturisedPoolingPrimitive(inputs map[string]DataRef, outputMethods []string) *StepData {
	args := map[string]interface{}{}
	return NewStepData(
		&pipeline.Primitive{
			Id: "825ea1fb-90b2-442c-9905-efba48872102",
			Version: "0.5.1",
			Name: "Prefeaturised Pooler",
			PythonPath: "d3m.primitives.remote_sensing.remote_sensing_pretrained.PrefeaturisedPooler",
			Digest: "",
		},
		outputMethods,
		args,
		inputs,
	)
}<|MERGE_RESOLUTION|>--- conflicted
+++ resolved
@@ -513,11 +513,7 @@
 		&pipeline.Primitive{
 			Id:         "e8e78214-9770-4c26-9eae-a45bd0ede91a",
 			Version:    "0.5.1",
-<<<<<<< HEAD
 			Name:       "Column Parser",
-=======
-			Name:       "Parses strings into their types",
->>>>>>> 26d768a4
 			PythonPath: "d3m.primitives.data_transformation.column_parser.DistilColumnParser",
 			Digest:     "7e1def8c114a73394ab17d0463763f0e11896941b74122681f61e5e34dd3a073",
 		},
