//
//   Copyright © 2019 Uncharted Software Inc.
//
//   Licensed under the Apache License, Version 2.0 (the "License");
//   you may not use this file except in compliance with the License.
//   You may obtain a copy of the License at
//
//       http://www.apache.org/licenses/LICENSE-2.0
//
//   Unless required by applicable law or agreed to in writing, software
//   distributed under the License is distributed on an "AS IS" BASIS,
//   WITHOUT WARRANTIES OR CONDITIONS OF ANY KIND, either express or implied.
//   See the License for the specific language governing permissions and
//   limitations under the License.

package description

import (
	"sort"
	"strings"

	"github.com/pkg/errors"
	"github.com/uncharted-distil/distil-compute/model"
	"github.com/uncharted-distil/distil-compute/pipeline"
)

const defaultResource = "learningData"

// CreateUserDatasetPipeline creates a pipeline description to capture user feature selection and
// semantic type information.
func CreateUserDatasetPipeline(name string, description string, allFeatures []*model.Variable,
	targetFeature string, selectedFeatures []string, filters []*model.Filter) (*pipeline.PipelineDescription, error) {

	offset := 0

	// save the selected features in a set for quick lookup
	selectedSet := map[string]bool{}
	for _, v := range selectedFeatures {
		selectedSet[strings.ToLower(v)] = true
	}
	columnIndices := mapColumns(allFeatures, selectedSet)

	// create pipeline nodes for step we need to execute
	steps := []Step{} // add the denorm primitive

	// determine if this is a timeseries dataset
	isTimeseries := false
	for _, v := range allFeatures {
		if v.Grouping != nil && model.IsTimeSeries(v.Grouping.Type) {
			isTimeseries = true
			break
		}
	}

	if isTimeseries {
		steps = append(steps, NewTimeseriesFormatterStep(map[string]DataRef{"inputs": &PipelineDataRef{offset}}, []string{"produce"}, defaultResource, -1))
	} else {
		steps = append(steps, NewDenormalizeStep(map[string]DataRef{"inputs": &PipelineDataRef{offset}}, []string{"produce"}))
	}
	offset++

	// create the semantic type update primitive
	updateSemanticTypes, err := createUpdateSemanticTypes(allFeatures, selectedSet, offset)
	if err != nil {
		return nil, err
	}
	steps = append(steps, updateSemanticTypes...)
	offset += len(updateSemanticTypes)

	// create the feature selection primitive
	removeFeatures := createRemoveFeatures(allFeatures, selectedSet, offset)
	steps = append(steps, removeFeatures...)
	offset += len(removeFeatures)

	// add filter primitives
	filterData := createFilterData(filters, columnIndices, offset)
	steps = append(steps, filterData...)
	offset += len(filterData)

	// If neither have any content, we'll skip the template altogether.
	if len(updateSemanticTypes) == 0 && removeFeatures == nil && len(filterData) == 0 {
		return nil, nil
	}

<<<<<<< HEAD
	// create pipeline nodes for step we need to execute
	nodes := []*PipelineNode{} // add the denorm primitive
	if isTimeseries {
		// need to read csv data, flatten then concat back to the original pipeline
		nodes = append(nodes, NewPipelineNode(NewCSVReaderStep()))
		nodes = append(nodes, NewPipelineNode(NewDataFrameFlattenStep()))
		nodes = append(nodes, NewPipelineNode(NewTimeseriesFormatterStep(defaultResource, -1)))
	} else {
		nodes = append(nodes, NewPipelineNode(NewDenormalizeStep()))
	}

	for _, v := range updateSemanticTypes {
		nodes = append(nodes, NewPipelineNode(v))
	}
	if removeFeatures != nil {
		nodes = append(nodes, NewPipelineNode(removeFeatures))
	}
	for _, f := range filterData {
		nodes = append(nodes, NewPipelineNode(f))
	}
=======
>>>>>>> b0b5b654
	// mark this is a preprocessing template
	steps = append(steps, NewInferenceStepData(map[string]DataRef{"inputs": &StepDataRef{offset - 1, "produce"}}))
	offset++

	inputs := []string{"inputs"}
	outputs := []DataRef{&StepDataRef{offset - 1, "produce"}}

	pip, err := NewPipelineBuilder(name, description, inputs, outputs, steps).Compile()
	if err != nil {
		return nil, err
	}

	return pip, nil
}

func createRemoveFeatures(allFeatures []*model.Variable, selectedSet map[string]bool, offset int) []Step {
	// create a list of features to remove
	removeFeatures := []int{}
	for _, v := range allFeatures {
		if !selectedSet[strings.ToLower(v.Name)] {
			removeFeatures = append(removeFeatures, v.Index)
		}
	}

	if len(removeFeatures) == 0 {
		return nil
	}

	// instantiate the feature remove primitive
	featureSelect := NewRemoveColumnsStep(nil, nil, removeFeatures)
	wrapper := NewDatasetWrapperStep(map[string]DataRef{"inputs": &StepDataRef{offset - 1, "produce"}}, []string{"produce"}, offset, "")
	return []Step{featureSelect, wrapper}
}

type update struct {
	removeIndices []int
	addIndices    []int
}

func newUpdate() *update {
	return &update{
		addIndices:    []int{},
		removeIndices: []int{},
	}
}

func createUpdateSemanticTypes(allFeatures []*model.Variable, selectedSet map[string]bool, offset int) ([]Step, error) {
	// create maps of (semantic type, index list) - primitive allows for semantic types to be added to /
	// remove from multiple columns in a single operation
	updateMap := map[string]*update{}
	for _, v := range allFeatures {
		// empty selected set means all selected
		if len(selectedSet) == 0 || selectedSet[strings.ToLower(v.Name)] {
			addType := model.MapTA2Type(v.Type)
			if addType == "" {
				return nil, errors.Errorf("variable `%s` internal type `%s` can't be mapped to ta2", v.Name, v.Type)
			}
			removeType := model.MapTA2Type(v.OriginalType)
			if removeType == "" {
				return nil, errors.Errorf("remove variable `%s` internal type `%s` can't be mapped to ta2", v.Name, v.OriginalType)
			}

			// only apply change when types are different
			if addType != removeType {
				if _, ok := updateMap[addType]; !ok {
					updateMap[addType] = newUpdate()
				}
				updateMap[addType].addIndices = append(updateMap[addType].addIndices, v.Index)

				if _, ok := updateMap[removeType]; !ok {
					updateMap[removeType] = newUpdate()
				}
				updateMap[removeType].removeIndices = append(updateMap[removeType].removeIndices, v.Index)
			}
		}
	}

	// Copy the created maps into the column update structure used by the primitive.  Force
	// alpha ordering to make debugging / testing predictable
	keys := make([]string, 0, len(updateMap))
	for k := range updateMap {
		keys = append(keys, k)
	}
	sort.Strings(keys)

	semanticTypeUpdates := []Step{}
	for _, k := range keys {
		v := updateMap[k]

		var addKey string
		if len(v.addIndices) > 0 {
			addKey = k
			add := &ColumnUpdate{
				SemanticTypes: []string{addKey},
				Indices:       v.addIndices,
			}
			addUpdate := NewAddSemanticTypeStep(nil, nil, add)
			wrapper := NewDatasetWrapperStep(map[string]DataRef{"inputs": &StepDataRef{offset - 1, "produce"}}, []string{"produce"}, offset, "")
			semanticTypeUpdates = append(semanticTypeUpdates, addUpdate, wrapper)
			offset += 2
		}

		var removeKey string
		if len(v.removeIndices) > 0 {
			removeKey = k
			remove := &ColumnUpdate{
				SemanticTypes: []string{removeKey},
				Indices:       v.removeIndices,
			}
			removeUpdate := NewRemoveSemanticTypeStep(nil, nil, remove)
			wrapper := NewDatasetWrapperStep(map[string]DataRef{"inputs": &StepDataRef{offset - 1, "produce"}}, []string{"produce"}, offset, "")
			semanticTypeUpdates = append(semanticTypeUpdates, removeUpdate, wrapper)
			offset += 2
		}
	}
	return semanticTypeUpdates, nil
}

func createFilterData(filters []*model.Filter, columnIndices map[string]int, offset int) []Step {

	// Map the fiters to pipeline primitives
	filterSteps := []Step{}
	for _, f := range filters {
		var filter Step
		inclusive := f.Mode == model.IncludeFilter
		colIndex := columnIndices[f.Key]

		switch f.Type {
		case model.NumericalFilter:
			filter = NewNumericRangeFilterStep(nil, nil, colIndex, inclusive, *f.Min, *f.Max, false)
			wrapper := NewDatasetWrapperStep(map[string]DataRef{"inputs": &StepDataRef{offset - 1, "produce"}}, []string{"produce"}, offset, "")
			filterSteps = append(filterSteps, filter, wrapper)
			offset += 2

		case model.CategoricalFilter:
			filter = NewTermFilterStep(nil, nil, colIndex, inclusive, f.Categories, true)
			wrapper := NewDatasetWrapperStep(map[string]DataRef{"inputs": &StepDataRef{offset - 1, "produce"}}, []string{"produce"}, offset, "")
			filterSteps = append(filterSteps, filter, wrapper)
			offset += 2

		case model.BivariateFilter:
			split := strings.Split(f.Key, ":")
			xCol := split[0]
			yCol := split[1]
			xColIndex := columnIndices[xCol]
			yColIndex := columnIndices[yCol]

			filter = NewNumericRangeFilterStep(nil, nil, xColIndex, inclusive, f.Bounds.MinX, f.Bounds.MaxX, false)
			wrapper := NewDatasetWrapperStep(map[string]DataRef{"inputs": &StepDataRef{offset - 1, "produce"}}, []string{"produce"}, offset, "")
			filterSteps = append(filterSteps, filter, wrapper)

			filter = NewNumericRangeFilterStep(nil, nil, yColIndex, inclusive, f.Bounds.MinY, f.Bounds.MaxY, false)
			wrapper = NewDatasetWrapperStep(map[string]DataRef{"inputs": &StepDataRef{offset - 1, "produce"}}, []string{"produce"}, offset, "")
			filterSteps = append(filterSteps, filter, wrapper)

			offset += 4

		case model.RowFilter:
			filter = NewTermFilterStep(nil, nil, colIndex, inclusive, f.D3mIndices, true)
			wrapper := NewDatasetWrapperStep(map[string]DataRef{"inputs": &StepDataRef{offset - 1, "produce"}}, []string{"produce"}, offset, "")
			filterSteps = append(filterSteps, filter, wrapper)
			offset += 2

		case model.FeatureFilter, model.TextFilter:
			filter = NewTermFilterStep(nil, nil, colIndex, inclusive, f.Categories, false)
			wrapper := NewDatasetWrapperStep(map[string]DataRef{"inputs": &StepDataRef{offset - 1, "produce"}}, []string{"produce"}, offset, "")
			filterSteps = append(filterSteps, filter, wrapper)
			offset += 2
		}

	}
	return filterSteps
}

// CreateSlothPipeline creates a pipeline to peform timeseries clustering on a dataset.
func CreateSlothPipeline(name string, description string, timeColumn string, valueColumn string,
	timeSeriesFeatures []*model.Variable) (*pipeline.PipelineDescription, error) {

	// timeIdx, err := getIndex(timeSeriesFeatures, timeColumn)
	// if err != nil {
	// 	return nil, err
	// }

	// valueIdx, err := getIndex(timeSeriesFeatures, valueColumn)
	// if err != nil {
	// 	return nil, err
	// }

	inputs := []string{"inputs"}
	outputs := []DataRef{&StepDataRef{1, "produce"}}

	steps := []Step{
		NewDenormalizeStep(map[string]DataRef{"inputs": &PipelineDataRef{0}}, []string{"produce"}),
		// Sloth now includes the the time series loader in the primitive itself.
		// This is not a long term solution and will need updating.  The updated
		// primitive doesn't accept the time and value indices as args, so they
		// are currently unused.
		// step2 := NewPipelineNode(NewTimeSeriesLoaderStep(-1, timeIdx, valueIdx))
		NewSlothStep(map[string]DataRef{"inputs": &StepDataRef{0, "produce"}}, []string{"produce"}),
	}

	pipeline, err := NewPipelineBuilder(name, description, inputs, outputs, steps).Compile()
	if err != nil {
		return nil, err
	}
	return pipeline, nil
}

// CreateDukePipeline creates a pipeline to peform image featurization on a dataset.
func CreateDukePipeline(name string, description string) (*pipeline.PipelineDescription, error) {
	inputs := []string{"inputs"}
	outputs := []DataRef{&StepDataRef{1, "produce"}}

	steps := []Step{
		NewDatasetToDataframeStep(map[string]DataRef{"inputs": &PipelineDataRef{0}}, []string{"produce"}),
		NewDukeStep(map[string]DataRef{"inputs": &StepDataRef{0, "produce"}}, []string{"produce"}),
	}

	pipeline, err := NewPipelineBuilder(name, description, inputs, outputs, steps).Compile()
	if err != nil {
		return nil, err
	}
	return pipeline, nil
}

// CreateSimonPipeline creates a pipeline to run semantic type inference on a dataset's
// columns.
func CreateSimonPipeline(name string, description string) (*pipeline.PipelineDescription, error) {
	inputs := []string{"inputs"}
	outputs := []DataRef{&StepDataRef{1, "produce_metafeatures"}}

	steps := []Step{
		NewDatasetToDataframeStep(map[string]DataRef{"inputs": &PipelineDataRef{0}}, []string{"produce"}),
		NewSimonStep(map[string]DataRef{"inputs": &StepDataRef{0, "produce"}}, []string{"produce_metafeatures"}),
	}

	// produce metafeatures
	pipeline, err := NewPipelineBuilder(name, description, inputs, outputs, steps).Compile()
	if err != nil {
		return nil, err
	}
	return pipeline, nil
}

// CreateDataCleaningPipeline creates a pipeline to run data cleaning on a dataset.
func CreateDataCleaningPipeline(name string, description string) (*pipeline.PipelineDescription, error) {
	inputs := []string{"inputs"}
	outputs := []DataRef{&StepDataRef{1, "produce"}}

	steps := []Step{
		NewDatasetToDataframeStep(map[string]DataRef{"inputs": &PipelineDataRef{0}}, []string{"produce"}),
		NewDataCleaningStep(map[string]DataRef{"inputs": &StepDataRef{0, "produce"}}, []string{"produce"}),
	}

	pipeline, err := NewPipelineBuilder(name, description, inputs, outputs, steps).Compile()
	if err != nil {
		return nil, err
	}
	return pipeline, nil
}

// CreateCrocPipeline creates a pipeline to run image featurization on a dataset.
func CreateCrocPipeline(name string, description string, targetColumns []string, outputLabels []string) (*pipeline.PipelineDescription, error) {
	inputs := []string{"inputs"}
	outputs := []DataRef{&StepDataRef{2, "produce"}}

	steps := []Step{
		NewDenormalizeStep(map[string]DataRef{"inputs": &PipelineDataRef{0}}, []string{"produce"}),
		NewDatasetToDataframeStep(map[string]DataRef{"inputs": &StepDataRef{0, "produce"}}, []string{"produce"}),
		NewCrocStep(map[string]DataRef{"inputs": &StepDataRef{1, "produce"}}, []string{"produce"}, targetColumns, outputLabels),
	}

	pipeline, err := NewPipelineBuilder(name, description, inputs, outputs, steps).Compile()
	if err != nil {
		return nil, err
	}
	return pipeline, nil
}

// CreateUnicornPipeline creates a pipeline to run image clustering on a dataset.
func CreateUnicornPipeline(name string, description string, targetColumns []string, outputLabels []string) (*pipeline.PipelineDescription, error) {
	inputs := []string{"inputs"}
	outputs := []DataRef{&StepDataRef{2, "produce"}}

	steps := []Step{
		NewDenormalizeStep(map[string]DataRef{"inputs": &PipelineDataRef{0}}, []string{"produce"}),
		NewDatasetToDataframeStep(map[string]DataRef{"inputs": &StepDataRef{0, "produce"}}, []string{"produce"}),
		NewUnicornStep(map[string]DataRef{"inputs": &StepDataRef{1, "produce"}}, []string{"produce"}, targetColumns, outputLabels),
	}

	pipeline, err := NewPipelineBuilder(name, description, inputs, outputs, steps).Compile()
	if err != nil {
		return nil, err
	}
	return pipeline, nil
}

// CreatePCAFeaturesPipeline creates a pipeline to run feature ranking on an input dataset.
func CreatePCAFeaturesPipeline(name string, description string) (*pipeline.PipelineDescription, error) {
	inputs := []string{"inputs"}
	outputs := []DataRef{&StepDataRef{1, "produce_metafeatures"}}

	steps := []Step{
		NewDatasetToDataframeStep(map[string]DataRef{"inputs": &PipelineDataRef{0}}, []string{"produce"}),
		NewPCAFeaturesStep(map[string]DataRef{"inputs": &StepDataRef{0, "produce"}}, []string{"produce_metafeatures"}),
	}

	pipeline, err := NewPipelineBuilder(name, description, inputs, outputs, steps).Compile()
	if err != nil {
		return nil, err
	}
	return pipeline, nil
}

// CreateDenormalizePipeline creates a pipeline to run the denormalize primitive on an input dataset.
func CreateDenormalizePipeline(name string, description string) (*pipeline.PipelineDescription, error) {
	inputs := []string{"inputs"}
	outputs := []DataRef{&StepDataRef{2, "produce"}}

	steps := []Step{
		NewDenormalizeStep(map[string]DataRef{"inputs": &PipelineDataRef{0}}, []string{"produce"}),
		NewDatasetToDataframeStep(map[string]DataRef{"inputs": &StepDataRef{0, "produce"}}, []string{"produce"}),
	}

	pipeline, err := NewPipelineBuilder(name, description, inputs, outputs, steps).Compile()
	if err != nil {
		return nil, err
	}
	return pipeline, nil
}

// CreateTargetRankingPipeline creates a pipeline to run feature ranking on an input dataset.
func CreateTargetRankingPipeline(name string, description string, target string, features []*model.Variable) (*pipeline.PipelineDescription, error) {

	// compute index associated with column name
	targetIdx := -1
	for _, f := range features {
		if strings.EqualFold(target, f.Name) {
			targetIdx = f.Index
			break
		}
	}
	if targetIdx < 0 {
		return nil, errors.Errorf("can't find var '%s'", name)
	}

	offset := 0
	steps := []Step{
		NewDenormalizeStep(map[string]DataRef{"inputs": &PipelineDataRef{0}}, []string{"produce"}),
	}
	offset++

	// ranking is dependent on user updated semantic types, so we need to make sure we apply
	// those to the original data
	updateSemanticTypeStep, err := createUpdateSemanticTypes(features, map[string]bool{}, offset)
	if err != nil {
		return nil, err
	}
	for _, s := range updateSemanticTypeStep {
		steps = append(steps, s)
	}

	offset += len(updateSemanticTypeStep)
	steps = append(steps,
		NewDatasetToDataframeStep(map[string]DataRef{"inputs": &StepDataRef{offset - 1, "produce"}}, []string{"produce"}),
		NewColumnParserStep(map[string]DataRef{"inputs": &StepDataRef{offset, "produce"}}, []string{"produce"}),
		NewTargetRankingStep(map[string]DataRef{"inputs": &StepDataRef{offset + 1, "produce"}}, []string{"produce"}, targetIdx),
	)
	offset += 3

	inputs := []string{"inputs"}
	outputs := []DataRef{&StepDataRef{offset - 1, "produce"}}

	pipeline, err := NewPipelineBuilder(name, description, inputs, outputs, steps).Compile()
	if err != nil {
		return nil, err
	}
	return pipeline, nil
}

// CreateGoatForwardPipeline creates a forward geocoding pipeline.
func CreateGoatForwardPipeline(name string, description string, placeCol string) (*pipeline.PipelineDescription, error) {
	inputs := []string{"inputs"}
	outputs := []DataRef{&StepDataRef{2, "produce"}}

	steps := []Step{
		NewDenormalizeStep(map[string]DataRef{"inputs": &PipelineDataRef{0}}, []string{"produce"}),
		NewDatasetToDataframeStep(map[string]DataRef{"inputs": &StepDataRef{0, "produce"}}, []string{"produce"}),
		NewGoatForwardStep(map[string]DataRef{"inputs": &StepDataRef{0, "produce"}}, []string{"produce"}, placeCol),
	}
	pipeline, err := NewPipelineBuilder(name, description, inputs, outputs, steps).Compile()

	if err != nil {
		return nil, err
	}
	return pipeline, nil
}

// CreateGoatReversePipeline creates a forward geocoding pipeline.
func CreateGoatReversePipeline(name string, description string, lonSource string, latSource string) (*pipeline.PipelineDescription, error) {
	inputs := []string{"inputs"}
	outputs := []DataRef{&StepDataRef{2, "produce"}}

	steps := []Step{
		NewDenormalizeStep(map[string]DataRef{"inputs": &PipelineDataRef{0}}, []string{"produce"}),
		NewDatasetToDataframeStep(map[string]DataRef{"inputs": &StepDataRef{0, "produce"}}, []string{"produce"}),
		NewGoatReverseStep(map[string]DataRef{"inputs": &StepDataRef{0, "produce"}}, []string{"produce"}, lonSource, latSource),
	}

	pipeline, err := NewPipelineBuilder(name, description, inputs, outputs, steps).Compile()
	if err != nil {
		return nil, err
	}
	return pipeline, nil
}

// CreateJoinPipeline creates a pipeline that joins two input datasets using a caller supplied column.
// Accuracy is a normalized value that controls how exact the join has to be.
func CreateJoinPipeline(name string, description string, leftJoinCol string, rightJoinCol string, accuracy float32) (*pipeline.PipelineDescription, error) {
	// compute column indices
	inputs := []string{"inputs"}
	outputs := []DataRef{&StepDataRef{2, "produce"}}

	// instantiate the pipeline - this merges two intput streams via a single join call
	steps := []Step{
		NewDenormalizeStep(map[string]DataRef{"inputs": &PipelineDataRef{0}}, []string{"produce"}),
		NewDenormalizeStep(map[string]DataRef{"inputs": &PipelineDataRef{1}}, []string{"produce"}),
		NewJoinStep(
			map[string]DataRef{"left": &StepDataRef{0, "produce"}, "right": &StepDataRef{1, "produce"}},
			[]string{"produce"},
			leftJoinCol, rightJoinCol, accuracy,
		),
		NewDatasetToDataframeStep(map[string]DataRef{"inputs": &PipelineDataRef{2}}, []string{"produce"}),
	}

	pipeline, err := NewPipelineBuilder(name, description, inputs, outputs, steps).Compile()
	if err != nil {
		return nil, err
	}
	return pipeline, nil
}

// CreateDSBoxJoinPipeline creates a pipeline that joins two input datasets
// using caller supplied columns.
func CreateDSBoxJoinPipeline(name string, description string, leftJoinCols []string, rightJoinCols []string, accuracy float32) (*pipeline.PipelineDescription, error) {
	// compute column indices

	// compute column indices
	inputs := []string{"inputs"}
	outputs := []DataRef{&StepDataRef{2, "produce"}}

	// instantiate the pipeline - this merges two intput streams via a single join call
	steps := []Step{
		NewDenormalizeStep(map[string]DataRef{"inputs": &PipelineDataRef{0}}, []string{"produce"}),
		NewDenormalizeStep(map[string]DataRef{"inputs": &PipelineDataRef{1}}, []string{"produce"}),
		NewDSBoxJoinStep(
			map[string]DataRef{"inputs": &StepDataRef{1, "produce"}},
			[]string{"produce"},
			leftJoinCols, rightJoinCols, accuracy),
		NewDatasetToDataframeStep(map[string]DataRef{"inputs": &StepDataRef{2, "produce"}}, []string{"produce"}),
	}

	pipeline, err := NewPipelineBuilder(name, description, inputs, outputs, steps).Compile()
	if err != nil {
		return nil, err
	}
	return pipeline, nil
}

// CreateTimeseriesFormatterPipeline creates a time series formatter pipeline.
<<<<<<< HEAD
func CreateTimeseriesFormatterPipeline(name string, description string, resourceId string) (*pipeline.PipelineDescription, error) {
	step0 := NewPipelineNode(NewDatasetToDataframeStep())
	step1 := NewPipelineNode(NewDatasetToDataframeStepWithResource(resourceId))
	step2 := NewPipelineNode(NewCSVReaderStep())
	step3 := NewPipelineNode(NewHorizontalConcatStep(false, false))
	step4 := NewPipelineNode(NewDataFrameFlattenStep())
	step0.Add(step3)
	step1.Add(step2)
	step2.Add(step3)
	step3.Add(step4)

	pipeline, err := NewPipelineBuilder(name, description, step0, step1).Compile()
=======
func CreateTimeseriesFormatterPipeline(name string, description string, mainResourceID string, fileColIndex int) (*pipeline.PipelineDescription, error) {
	inputs := []string{"inputs"}
	outputs := []DataRef{&StepDataRef{1, "produce"}}

	steps := []Step{
		NewTimeseriesFormatterStep(map[string]DataRef{"inputs": &PipelineDataRef{0}}, []string{"produce"}, mainResourceID, fileColIndex),
		NewDatasetToDataframeStep(map[string]DataRef{"inputs": &StepDataRef{0, "produce"}}, []string{"produce"}),
	}

	pipeline, err := NewPipelineBuilder(name, description, inputs, outputs, steps).Compile()
>>>>>>> b0b5b654
	if err != nil {
		return nil, err
	}
	return pipeline, nil
}

func mapColumns(allFeatures []*model.Variable, selectedSet map[string]bool) map[string]int {
	colIndices := make(map[string]int)
	index := 0
	for _, f := range allFeatures {
		if selectedSet[f.Name] {
			colIndices[f.Name] = index
			index = index + 1
		}
	}

	return colIndices
}

func getIndex(allFeatures []*model.Variable, name string) (int, error) {
	for _, f := range allFeatures {
		if strings.EqualFold(name, f.Name) {
			return f.Index, nil
		}
	}
	return -1, errors.Errorf("can't find var '%s'", name)
}<|MERGE_RESOLUTION|>--- conflicted
+++ resolved
@@ -53,11 +53,17 @@
 	}
 
 	if isTimeseries {
-		steps = append(steps, NewTimeseriesFormatterStep(map[string]DataRef{"inputs": &PipelineDataRef{offset}}, []string{"produce"}, defaultResource, -1))
+		// need to read csv data, flatten then concat back to the original pipeline
+		steps = append(steps, NewDatasetToDataframeStep(map[string]DataRef{"inputs": &PipelineDataRef{offset}}, []string{"produce"}))
+		steps = append(steps, NewDatasetToDataframeStepWithResource(map[string]DataRef{"inputs": &PipelineDataRef{offset}}, []string{"produce"}, "0"))
+		steps = append(steps, NewCSVReaderStep(map[string]DataRef{"inputs": &StepDataRef{offset + 1, "produce"}}, []string{"produce"}))
+		steps = append(steps, NewHorizontalConcatStep(map[string]DataRef{"left": &StepDataRef{offset, "produce"}, "right": &StepDataRef{offset + 2, "produce"}}, []string{"produce"}, false, false))
+		steps = append(steps, NewDataFrameFlattenStep(map[string]DataRef{"inputs": &StepDataRef{offset + 3, "produce"}}, []string{"produce"}))
+		offset = offset + 4
 	} else {
 		steps = append(steps, NewDenormalizeStep(map[string]DataRef{"inputs": &PipelineDataRef{offset}}, []string{"produce"}))
-	}
-	offset++
+		offset++
+	}
 
 	// create the semantic type update primitive
 	updateSemanticTypes, err := createUpdateSemanticTypes(allFeatures, selectedSet, offset)
@@ -82,29 +88,6 @@
 		return nil, nil
 	}
 
-<<<<<<< HEAD
-	// create pipeline nodes for step we need to execute
-	nodes := []*PipelineNode{} // add the denorm primitive
-	if isTimeseries {
-		// need to read csv data, flatten then concat back to the original pipeline
-		nodes = append(nodes, NewPipelineNode(NewCSVReaderStep()))
-		nodes = append(nodes, NewPipelineNode(NewDataFrameFlattenStep()))
-		nodes = append(nodes, NewPipelineNode(NewTimeseriesFormatterStep(defaultResource, -1)))
-	} else {
-		nodes = append(nodes, NewPipelineNode(NewDenormalizeStep()))
-	}
-
-	for _, v := range updateSemanticTypes {
-		nodes = append(nodes, NewPipelineNode(v))
-	}
-	if removeFeatures != nil {
-		nodes = append(nodes, NewPipelineNode(removeFeatures))
-	}
-	for _, f := range filterData {
-		nodes = append(nodes, NewPipelineNode(f))
-	}
-=======
->>>>>>> b0b5b654
 	// mark this is a preprocessing template
 	steps = append(steps, NewInferenceStepData(map[string]DataRef{"inputs": &StepDataRef{offset - 1, "produce"}}))
 	offset++
@@ -550,9 +533,6 @@
 // CreateDSBoxJoinPipeline creates a pipeline that joins two input datasets
 // using caller supplied columns.
 func CreateDSBoxJoinPipeline(name string, description string, leftJoinCols []string, rightJoinCols []string, accuracy float32) (*pipeline.PipelineDescription, error) {
-	// compute column indices
-
-	// compute column indices
 	inputs := []string{"inputs"}
 	outputs := []DataRef{&StepDataRef{2, "produce"}}
 
@@ -575,31 +555,19 @@
 }
 
 // CreateTimeseriesFormatterPipeline creates a time series formatter pipeline.
-<<<<<<< HEAD
 func CreateTimeseriesFormatterPipeline(name string, description string, resourceId string) (*pipeline.PipelineDescription, error) {
-	step0 := NewPipelineNode(NewDatasetToDataframeStep())
-	step1 := NewPipelineNode(NewDatasetToDataframeStepWithResource(resourceId))
-	step2 := NewPipelineNode(NewCSVReaderStep())
-	step3 := NewPipelineNode(NewHorizontalConcatStep(false, false))
-	step4 := NewPipelineNode(NewDataFrameFlattenStep())
-	step0.Add(step3)
-	step1.Add(step2)
-	step2.Add(step3)
-	step3.Add(step4)
-
-	pipeline, err := NewPipelineBuilder(name, description, step0, step1).Compile()
-=======
-func CreateTimeseriesFormatterPipeline(name string, description string, mainResourceID string, fileColIndex int) (*pipeline.PipelineDescription, error) {
-	inputs := []string{"inputs"}
-	outputs := []DataRef{&StepDataRef{1, "produce"}}
-
-	steps := []Step{
-		NewTimeseriesFormatterStep(map[string]DataRef{"inputs": &PipelineDataRef{0}}, []string{"produce"}, mainResourceID, fileColIndex),
-		NewDatasetToDataframeStep(map[string]DataRef{"inputs": &StepDataRef{0, "produce"}}, []string{"produce"}),
-	}
-
-	pipeline, err := NewPipelineBuilder(name, description, inputs, outputs, steps).Compile()
->>>>>>> b0b5b654
+	inputs := []string{"inputs"}
+	outputs := []DataRef{&StepDataRef{4, "produce"}}
+
+	steps := []Step{
+		NewDatasetToDataframeStep(map[string]DataRef{"inputs": &PipelineDataRef{0}}, []string{"produce"}),
+		NewDatasetToDataframeStepWithResource(map[string]DataRef{"inputs": &PipelineDataRef{0}}, []string{"produce"}, resourceId),
+		NewCSVReaderStep(map[string]DataRef{"inputs": &StepDataRef{1, "produce"}}, []string{"produce"}),
+		NewHorizontalConcatStep(map[string]DataRef{"left": &StepDataRef{0, "produce"}, "right": &StepDataRef{2, "produce"}}, []string{"produce"}, false, false),
+		NewDataFrameFlattenStep(map[string]DataRef{"inputs": &StepDataRef{3, "produce"}}, []string{"produce"}),
+	}
+
+	pipeline, err := NewPipelineBuilder(name, description, inputs, outputs, steps).Compile()
 	if err != nil {
 		return nil, err
 	}
